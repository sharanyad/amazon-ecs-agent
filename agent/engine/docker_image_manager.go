// Copyright 2014-2016 Amazon.com, Inc. or its affiliates. All Rights Reserved.
//
// Licensed under the Apache License, Version 2.0 (the "License"). You may
// not use this file except in compliance with the License. A copy of the
// License is located at
//
//	http://aws.amazon.com/apache2.0/
//
// or in the "license" file accompanying this file. This file is distributed
// on an "AS IS" BASIS, WITHOUT WARRANTIES OR CONDITIONS OF ANY KIND, either
// express or implied. See the License for the specific language governing
// permissions and limitations under the License.

package engine

import (
	"fmt"
	"sort"
	"sync"
	"time"

	"github.com/aws/amazon-ecs-agent/agent/api"
	"github.com/aws/amazon-ecs-agent/agent/engine/dockerstate"
	"github.com/aws/amazon-ecs-agent/agent/engine/image"
	"github.com/aws/amazon-ecs-agent/agent/statemanager"
	"github.com/cihub/seelog"
	"golang.org/x/net/context"
)

const (
	numImagesToDelete             = 5
	minimumAgeBeforeDeletion      = 1 * time.Hour
	imageCleanupTimeInterval      = 3 * time.Hour
	imageNotFoundForDeletionError = "no such image"
)

// ImageManager is responsible for saving the Image states,
// adding and removing container references to ImageStates
type ImageManager interface {
	AddContainerReferenceToImageState(container *api.Container) error
	RemoveContainerReferenceFromImageState(container *api.Container) error
	AddAllImageStates(imageStates []*image.ImageState)
	GetImageStateFromImageName(containerImageName string) *image.ImageState
	StartImageCleanupProcess(ctx context.Context)
<<<<<<< HEAD
}

// Image represents a docker image and its various properties
type Image struct {
	ImageId string
	Names   []string
	Size    int64
}

// ImageState represents a docker image
// and its state information such as containers associated with it
type ImageState struct {
	Image      *Image
	Containers []*api.Container
	PulledAt   time.Time
	LastUsedAt time.Time
	updateLock sync.RWMutex
=======
	SetSaver(stateManager statemanager.Saver)
>>>>>>> 7e2a3f3f
}

// dockerImageManager accounts all the images and their states in the instance.
// It also has the cleanup policy configuration.
type dockerImageManager struct {
	imageStates []*image.ImageState
	client      DockerClient
	// coarse grained lock for updating container references as part of image states
	updateLock         sync.RWMutex
	imageCleanupTicker *time.Ticker
	state              *dockerstate.DockerTaskEngineState
	saver              statemanager.Saver
}

// ImageStatesForDeletion is used for implementing the sort interface
type ImageStatesForDeletion []*image.ImageState

func NewImageManager(client DockerClient, state *dockerstate.DockerTaskEngineState) ImageManager {
	return &dockerImageManager{
		client: client,
		state:  state,
	}
}

func (imageManager *dockerImageManager) SetSaver(stateManager statemanager.Saver) {
	imageManager.saver = stateManager
}

<<<<<<< HEAD
// removeImageState removes the imageState from the list of imageState objects in ImageManager
func (imageManager *dockerImageManager) removeImageState(imageStateToBeRemoved *ImageState) {
	imageManager.updateLock.Lock()
	defer imageManager.updateLock.Unlock()
	for i, imageState := range imageManager.imageStates {
		if imageState.Image.ImageId == imageStateToBeRemoved.Image.ImageId {
			// Image State found; hence remove it
			seelog.Infof("Removing Image State: %v from Image Manager", imageState.Image.ImageId)
			imageManager.imageStates = append(imageManager.imageStates[:i], imageManager.imageStates[i+1:]...)
			return
		}
=======
func (imageManager *dockerImageManager) AddAllImageStates(imageStates []*image.ImageState) {
	imageManager.updateLock.Lock()
	defer imageManager.updateLock.Unlock()
	for _, imageState := range imageStates {
		imageManager.addImageState(imageState)
>>>>>>> 7e2a3f3f
	}
}

// AddContainerReferenceToImageState adds container reference to the corresponding imageState object
func (imageManager *dockerImageManager) AddContainerReferenceToImageState(container *api.Container) error {
	if container.Image == "" {
		return fmt.Errorf("Invalid container reference: Empty image name")
	}
	// Inspect image for obtaining Container's Image ID
	imageInspected, err := imageManager.client.InspectImage(container.Image)
	if err != nil {
		seelog.Errorf("Error inspecting image %v: %v", container.Image, err)
		return err
	}
	added := imageManager.addContainerReferenceToExistingImageState(container, imageInspected.ID)
	if !added {
		imageManager.addContainerReferenceToNewImageState(container, imageInspected.ID, imageInspected.Size)
	}
	return nil
}

func (imageManager *dockerImageManager) addContainerReferenceToExistingImageState(container *api.Container, imageId string) bool {
	// this lock is used for reading the image states in the image manager
	imageManager.updateLock.RLock()
	defer imageManager.updateLock.RUnlock()
	imageManager.removeExistingImageNameOfDifferentID(container.Image, imageId)
	imageState, ok := imageManager.getImageState(imageId)
	if ok {
<<<<<<< HEAD
		imageState.updateImageState(container)
	}
	return ok
}

func (imageManager *dockerImageManager) addContainerReferenceToNewImageState(container *api.Container, imageId string, imageSize int64) {
	// this lock is used while creating and adding new image state to image manager
	imageManager.updateLock.Lock()
	defer imageManager.updateLock.Unlock()
	// check to see if a different thread added image state for same image ID
	imageState, ok := imageManager.getImageState(imageId)
	if ok {
		imageState.updateImageState(container)
	} else {
		sourceImage := &Image{
			ImageId: imageId,
			Size:    imageSize,
		}
		sourceImageState := &ImageState{
			Image:    sourceImage,
			PulledAt: time.Now(),
		}
		sourceImageState.updateImageState(container)
		imageManager.addImageState(sourceImageState)
	}
}

func (imageState *ImageState) updateImageState(container *api.Container) {
	imageState.addImageName(container.Image)
	imageState.updateContainerReference(container)
=======
		// Image State already exists; add Container to it
		exists := imageState.HasImageName(container.Image)
		if !exists {
			seelog.Infof("Adding image name- %v to Image state- %v", container.Image, imageState.Image.ImageId)
			imageState.AddImageName(container.Image)
		}
		seelog.Infof("Updating container reference- %v in Image state- %v", container.Name, imageState.Image.ImageId)
		imageState.UpdateContainerReference(container)
		return nil
	}
	sourceImage := &image.Image{
		ImageId: imageInspected.ID,
		Size:    imageInspected.Size,
	}
	sourceImageState := &image.ImageState{
		Image:    sourceImage,
		PulledAt: time.Now(),
	}
	seelog.Infof("Adding image name- %v to Image state- %v", container.Image, sourceImageState.Image.ImageId)
	sourceImageState.AddImageName(container.Image)
	seelog.Infof("Updating container reference- %v in Image state %v", container.Name, sourceImage.ImageId)
	sourceImageState.UpdateContainerReference(container)
	imageManager.addImageState(sourceImageState)
	return nil
>>>>>>> 7e2a3f3f
}

// RemoveContainerReferenceFromImageState removes container reference from the corresponding imageState object
func (imageManager *dockerImageManager) RemoveContainerReferenceFromImageState(container *api.Container) error {
	// this lock is for reading image states and finding the one that the container belongs to
	imageManager.updateLock.RLock()
	defer imageManager.updateLock.RUnlock()
	if container.Image == "" {
		return fmt.Errorf("Invalid container reference: Empty image name")
	}
	// Inspect image for obtaining Container's Image ID
	imageInspected, err := imageManager.client.InspectImage(container.Image)
	if err != nil {
		seelog.Errorf("Error inspecting image %v: %v", container.Image, err)
		return err
	}

	// Find image state that this container is part of, and remove the reference
	imageState, ok := imageManager.getImageState(imageInspected.ID)
	if !ok {
		return fmt.Errorf("Cannot find image state for the container to be removed")
	}
	// Found matching ImageState
	// Get the image state write lock for updating container reference
	imageState.updateLock.Lock()
	defer imageState.updateLock.Unlock()
	for i, _ := range imageState.Containers {
		if imageState.Containers[i].Name == container.Name {
			// Container reference found; hence remove it
			seelog.Infof("Removing Container Reference: %v from Image State- %v", container.Name, imageState.Image.ImageId)
			imageState.Containers = append(imageState.Containers[:i], imageState.Containers[i+1:]...)
			// Update the last used time for the image
			imageState.LastUsedAt = time.Now()
			return nil
		}
	}
	return fmt.Errorf("Container reference is not found in the image state")
}

func (imageManager *dockerImageManager) addImageState(imageState *image.ImageState) {
	imageManager.imageStates = append(imageManager.imageStates, imageState)
}

// getAllImageStates returns the list of imageStates in the instance
func (imageManager *dockerImageManager) getAllImageStates() []*image.ImageState {
	return imageManager.imageStates
}

// getImageState returns the ImageState object that the container is referenced at
func (imageManager *dockerImageManager) getImageState(containerImageID string) (*image.ImageState, bool) {
	for _, imageState := range imageManager.getAllImageStates() {
		if imageState.Image.ImageId == containerImageID {
			return imageState, true
		}
	}
	return nil, false
}

// removeImageState removes the imageState from the list of imageState objects in ImageManager
func (imageManager *dockerImageManager) removeImageState(imageStateToBeRemoved *image.ImageState) {
	for i, imageState := range imageManager.imageStates {
		if imageState.Image.ImageId == imageStateToBeRemoved.Image.ImageId {
			// Image State found; hence remove it
			seelog.Infof("Removing Image State: %v from Image Manager", imageState.Image.ImageId)
			imageManager.imageStates = append(imageManager.imageStates[:i], imageManager.imageStates[i+1:]...)
			return
		}
	}
<<<<<<< HEAD
	return false
}

func (imageState *ImageState) updateContainerReference(container *api.Container) {
	imageState.updateLock.Lock()
	defer imageState.updateLock.Unlock()
	seelog.Infof("Updating container reference- %v in Image state- %v", container.Name, imageState.Image.ImageId)
	imageState.Containers = append(imageState.Containers, container)
	imageState.LastUsedAt = time.Now()
}

func (imageState *ImageState) addImageName(imageName string) {
	imageState.updateLock.Lock()
	defer imageState.updateLock.Unlock()
	if !imageState.hasImageName(imageName) {
		seelog.Infof("Adding image name- %v to Image state- %v", imageName, imageState.Image.ImageId)
		imageState.Image.Names = append(imageState.Image.Names, imageName)
	}
}

func (imageManager *dockerImageManager) getCandidateImagesForDeletion() []*ImageState {
=======
}

func (imageManager *dockerImageManager) getCandidateImagesForDeletion() []*image.ImageState {
>>>>>>> 7e2a3f3f
	imageStates := imageManager.getAllImageStates()
	if len(imageStates) < 1 {
		// no image states present in image manager
		return nil
	}
	var imagesForDeletion []*image.ImageState
	for _, imageState := range imageStates {
		if imageManager.isImageOldEnough(imageState) && imageState.HasNoAssociatedContainers() {
			seelog.Infof("Candidate image for deletion: %+v", imageState)
			imagesForDeletion = append(imagesForDeletion, imageState)
		}
	}
	return imagesForDeletion
}

func (imageManager *dockerImageManager) isImageOldEnough(imageState *image.ImageState) bool {
	ageOfImage := time.Now().Sub(imageState.PulledAt)
	return ageOfImage > minimumAgeBeforeDeletion
}

// Implementing sort interface based on last used times of the images
func (imageStates ImageStatesForDeletion) Len() int {
	return len(imageStates)
}

func (imageStates ImageStatesForDeletion) Less(i, j int) bool {
	return imageStates[i].LastUsedAt.Before(imageStates[j].LastUsedAt)
}

func (imageStates ImageStatesForDeletion) Swap(i, j int) {
	imageStates[i], imageStates[j] = imageStates[j], imageStates[i]
}

func (imageManager *dockerImageManager) getLeastRecentlyUsedImages(imagesForDeletion []*image.ImageState) []*image.ImageState {
	var candidateImages ImageStatesForDeletion
	for _, imageState := range imagesForDeletion {
		candidateImages = append(candidateImages, imageState)
	}
	// sort images in the order of last used times
	sort.Sort(candidateImages)
	var lruImages []*image.ImageState
	for _, lruImage := range candidateImages {
		lruImages = append(lruImages, lruImage)
	}
	if len(lruImages) <= numImagesToDelete {
		return lruImages
	}
	return lruImages[:numImagesToDelete]
}

func (imageManager *dockerImageManager) removeExistingImageNameOfDifferentID(containerImageName string, inspectedImageID string) {
	for _, imageState := range imageManager.getAllImageStates() {
		// image with same name pulled in the instance. Untag the already existing image name
		if imageState.Image.ImageId != inspectedImageID {
			imageManager.removeImageName(containerImageName, imageState)
		}
	}
}

func (imageManager *dockerImageManager) StartImageCleanupProcess(ctx context.Context) {
	// passing the cleanup interval as argument which would help during testing
	imageManager.performPeriodicImageCleanup(ctx, imageCleanupTimeInterval)
}

func (imageManager *dockerImageManager) performPeriodicImageCleanup(ctx context.Context, imageCleanupInterval time.Duration) {
	imageManager.imageCleanupTicker = time.NewTicker(imageCleanupInterval)
	for {
		select {
		case <-imageManager.imageCleanupTicker.C:
			go imageManager.removeUnusedImages()
		case <-ctx.Done():
			imageManager.imageCleanupTicker.Stop()
			return
		}
	}
}

func (imageManager *dockerImageManager) removeUnusedImages() {
	leastRecentlyUsedImages := imageManager.getUnusedImagesForDeletion()
	imageManager.removeImages(leastRecentlyUsedImages)
}

func (imageManager *dockerImageManager) getUnusedImagesForDeletion() []*ImageState {
	imageManager.updateLock.RLock()
	defer imageManager.updateLock.RUnlock()
	candidateImageStatesForDeletion := imageManager.getCandidateImagesForDeletion()
	if len(candidateImageStatesForDeletion) < 1 {
		seelog.Infof("No eligible images for deletion for this cleanup cycle")
		return nil
	}
<<<<<<< HEAD
	return imageManager.getLeastRecentlyUsedImages(candidateImageStatesForDeletion)
}

func (imageManager *dockerImageManager) removeImages(leastRecentlyUsedImages []*ImageState) {
	// remove an image either by ID or names
=======
	leastRecentlyUsedImages := imageManager.getLeastRecentlyUsedImages(candidateImageStatesForDeletion)
	imageManager.removeImages(leastRecentlyUsedImages)
}

func (imageManager *dockerImageManager) removeImages(leastRecentlyUsedImages []*image.ImageState) {
>>>>>>> 7e2a3f3f
	if len(leastRecentlyUsedImages) < 1 {
		seelog.Infof("No images returned for deletion")
		return
	}
	for _, leastRecentlyUsedImage := range leastRecentlyUsedImages {
		imageNames := leastRecentlyUsedImage.Image.Names
		if len(imageNames) == 0 {
			// potentially untagged image of format <none>:<none>; remove by ID
			imageManager.deleteImage(leastRecentlyUsedImage.Image.ImageId, leastRecentlyUsedImage)
		} else {
			// Image has multiple tags/repos. Untag each name and delete the final reference to image
			for _, imageName := range imageNames {
				imageManager.deleteImage(imageName, leastRecentlyUsedImage)
			}
		}
	}
}

<<<<<<< HEAD
func (imageManager *dockerImageManager) deleteImage(imageIdentity string, imageState *ImageState) {
=======
func (imageManager *dockerImageManager) deleteImage(imageIdentity string, imageState *image.ImageState) {
>>>>>>> 7e2a3f3f
	err := imageManager.client.RemoveImage(imageIdentity, removeImageTimeout)
	if err != nil {
		if err.Error() == imageNotFoundForDeletionError {
			seelog.Errorf("Image already removed from the instance")
		} else {
			seelog.Errorf("Error removing Image %v - %v", imageIdentity, err)
			return
		}
	}
	seelog.Infof("Image removed: %v", imageIdentity)
	imageManager.removeImageName(imageIdentity, imageState)
	if len(imageState.Image.Names) == 0 {
		imageManager.removeImageState(imageState)
		imageManager.state.RemoveImageState(imageState)
		imageManager.saver.Save()
	}
}

<<<<<<< HEAD
func (imageManager *dockerImageManager) removeImageName(containerImageName string, imageState *ImageState) {
	imageState.updateLock.Lock()
	defer imageState.updateLock.Unlock()
=======
func (imageManager *dockerImageManager) removeImageName(containerImageName string, imageState *image.ImageState) {
>>>>>>> 7e2a3f3f
	for i, imageName := range imageState.Image.Names {
		if imageName == containerImageName {
			imageState.Image.Names = append(imageState.Image.Names[:i], imageState.Image.Names[i+1:]...)
		}
	}
}

func (imageManager *dockerImageManager) GetImageStateFromImageName(containerImageName string) *image.ImageState {
	imageManager.updateLock.Lock()
	defer imageManager.updateLock.Unlock()
	for _, imageState := range imageManager.getAllImageStates() {
		for _, imageName := range imageState.Image.Names {
			if imageName == containerImageName {
				return imageState
			}
		}
	}
	return nil
}<|MERGE_RESOLUTION|>--- conflicted
+++ resolved
@@ -42,27 +42,7 @@
 	AddAllImageStates(imageStates []*image.ImageState)
 	GetImageStateFromImageName(containerImageName string) *image.ImageState
 	StartImageCleanupProcess(ctx context.Context)
-<<<<<<< HEAD
-}
-
-// Image represents a docker image and its various properties
-type Image struct {
-	ImageId string
-	Names   []string
-	Size    int64
-}
-
-// ImageState represents a docker image
-// and its state information such as containers associated with it
-type ImageState struct {
-	Image      *Image
-	Containers []*api.Container
-	PulledAt   time.Time
-	LastUsedAt time.Time
-	updateLock sync.RWMutex
-=======
 	SetSaver(stateManager statemanager.Saver)
->>>>>>> 7e2a3f3f
 }
 
 // dockerImageManager accounts all the images and their states in the instance.
@@ -91,9 +71,124 @@
 	imageManager.saver = stateManager
 }
 
-<<<<<<< HEAD
+func (imageManager *dockerImageManager) AddAllImageStates(imageStates []*image.ImageState) {
+	imageManager.updateLock.Lock()
+	defer imageManager.updateLock.Unlock()
+	for _, imageState := range imageStates {
+		imageManager.addImageState(imageState)
+	}
+}
+
+// AddContainerReferenceToImageState adds container reference to the corresponding imageState object
+func (imageManager *dockerImageManager) AddContainerReferenceToImageState(container *api.Container) error {
+	if container.Image == "" {
+		return fmt.Errorf("Invalid container reference: Empty image name")
+	}
+	// Inspect image for obtaining Container's Image ID
+	imageInspected, err := imageManager.client.InspectImage(container.Image)
+	if err != nil {
+		seelog.Errorf("Error inspecting image %v: %v", container.Image, err)
+		return err
+	}
+	added := imageManager.addContainerReferenceToExistingImageState(container, imageInspected.ID)
+	if !added {
+		imageManager.addContainerReferenceToNewImageState(container, imageInspected.ID, imageInspected.Size)
+	}
+	return nil
+}
+
+func (imageManager *dockerImageManager) addContainerReferenceToExistingImageState(container *api.Container, imageId string) bool {
+	// this lock is used for reading the image states in the image manager
+	imageManager.updateLock.RLock()
+	defer imageManager.updateLock.RUnlock()
+	imageManager.removeExistingImageNameOfDifferentID(container.Image, imageId)
+	imageState, ok := imageManager.getImageState(imageId)
+	if ok {
+		imageState.UpdateImageState(container)
+	}
+	return ok
+}
+
+func (imageManager *dockerImageManager) addContainerReferenceToNewImageState(container *api.Container, imageId string, imageSize int64) {
+	// this lock is used while creating and adding new image state to image manager
+	imageManager.updateLock.Lock()
+	defer imageManager.updateLock.Unlock()
+	// check to see if a different thread added image state for same image ID
+	imageState, ok := imageManager.getImageState(imageId)
+	if ok {
+		imageState.UpdateImageState(container)
+	} else {
+		sourceImage := &image.Image{
+			ImageId: imageId,
+			Size:    imageSize,
+		}
+		sourceImageState := &image.ImageState{
+			Image:    sourceImage,
+			PulledAt: time.Now(),
+		}
+		sourceImageState.UpdateImageState(container)
+		imageManager.addImageState(sourceImageState)
+	}
+}
+
+// RemoveContainerReferenceFromImageState removes container reference from the corresponding imageState object
+func (imageManager *dockerImageManager) RemoveContainerReferenceFromImageState(container *api.Container) error {
+	// this lock is for reading image states and finding the one that the container belongs to
+	imageManager.updateLock.RLock()
+	defer imageManager.updateLock.RUnlock()
+	if container.Image == "" {
+		return fmt.Errorf("Invalid container reference: Empty image name")
+	}
+	// Inspect image for obtaining Container's Image ID
+	imageInspected, err := imageManager.client.InspectImage(container.Image)
+	if err != nil {
+		seelog.Errorf("Error inspecting image %v: %v", container.Image, err)
+		return err
+	}
+
+	// Find image state that this container is part of, and remove the reference
+	imageState, ok := imageManager.getImageState(imageInspected.ID)
+	if !ok {
+		return fmt.Errorf("Cannot find image state for the container to be removed")
+	}
+	// Found matching ImageState
+	// Get the image state write lock for updating container reference
+	imageState.UpdateLock.Lock()
+	defer imageState.UpdateLock.Unlock()
+	for i, _ := range imageState.Containers {
+		if imageState.Containers[i].Name == container.Name {
+			// Container reference found; hence remove it
+			seelog.Infof("Removing Container Reference: %v from Image State- %v", container.Name, imageState.Image.ImageId)
+			imageState.Containers = append(imageState.Containers[:i], imageState.Containers[i+1:]...)
+			// Update the last used time for the image
+			imageState.LastUsedAt = time.Now()
+			return nil
+		}
+	}
+	return fmt.Errorf("Container reference is not found in the image state")
+}
+
+func (imageManager *dockerImageManager) addImageState(imageState *image.ImageState) {
+	imageManager.imageStates = append(imageManager.imageStates, imageState)
+}
+
+// getAllImageStates returns the list of imageStates in the instance
+func (imageManager *dockerImageManager) getAllImageStates() []*image.ImageState {
+	return imageManager.imageStates
+}
+
+// getImageState returns the ImageState object that the container is referenced at
+func (imageManager *dockerImageManager) getImageState(containerImageID string) (*image.ImageState, bool) {
+	for _, imageState := range imageManager.getAllImageStates() {
+		if imageState.Image.ImageId == containerImageID {
+			return imageState, true
+		}
+	}
+	return nil, false
+}
+
 // removeImageState removes the imageState from the list of imageState objects in ImageManager
-func (imageManager *dockerImageManager) removeImageState(imageStateToBeRemoved *ImageState) {
+func (imageManager *dockerImageManager) removeImageState(imageStateToBeRemoved *image.ImageState) {
 	imageManager.updateLock.Lock()
 	defer imageManager.updateLock.Unlock()
 	for i, imageState := range imageManager.imageStates {
@@ -103,193 +198,10 @@
 			imageManager.imageStates = append(imageManager.imageStates[:i], imageManager.imageStates[i+1:]...)
 			return
 		}
-=======
-func (imageManager *dockerImageManager) AddAllImageStates(imageStates []*image.ImageState) {
-	imageManager.updateLock.Lock()
-	defer imageManager.updateLock.Unlock()
-	for _, imageState := range imageStates {
-		imageManager.addImageState(imageState)
->>>>>>> 7e2a3f3f
-	}
-}
-
-// AddContainerReferenceToImageState adds container reference to the corresponding imageState object
-func (imageManager *dockerImageManager) AddContainerReferenceToImageState(container *api.Container) error {
-	if container.Image == "" {
-		return fmt.Errorf("Invalid container reference: Empty image name")
-	}
-	// Inspect image for obtaining Container's Image ID
-	imageInspected, err := imageManager.client.InspectImage(container.Image)
-	if err != nil {
-		seelog.Errorf("Error inspecting image %v: %v", container.Image, err)
-		return err
-	}
-	added := imageManager.addContainerReferenceToExistingImageState(container, imageInspected.ID)
-	if !added {
-		imageManager.addContainerReferenceToNewImageState(container, imageInspected.ID, imageInspected.Size)
-	}
-	return nil
-}
-
-func (imageManager *dockerImageManager) addContainerReferenceToExistingImageState(container *api.Container, imageId string) bool {
-	// this lock is used for reading the image states in the image manager
-	imageManager.updateLock.RLock()
-	defer imageManager.updateLock.RUnlock()
-	imageManager.removeExistingImageNameOfDifferentID(container.Image, imageId)
-	imageState, ok := imageManager.getImageState(imageId)
-	if ok {
-<<<<<<< HEAD
-		imageState.updateImageState(container)
-	}
-	return ok
-}
-
-func (imageManager *dockerImageManager) addContainerReferenceToNewImageState(container *api.Container, imageId string, imageSize int64) {
-	// this lock is used while creating and adding new image state to image manager
-	imageManager.updateLock.Lock()
-	defer imageManager.updateLock.Unlock()
-	// check to see if a different thread added image state for same image ID
-	imageState, ok := imageManager.getImageState(imageId)
-	if ok {
-		imageState.updateImageState(container)
-	} else {
-		sourceImage := &Image{
-			ImageId: imageId,
-			Size:    imageSize,
-		}
-		sourceImageState := &ImageState{
-			Image:    sourceImage,
-			PulledAt: time.Now(),
-		}
-		sourceImageState.updateImageState(container)
-		imageManager.addImageState(sourceImageState)
-	}
-}
-
-func (imageState *ImageState) updateImageState(container *api.Container) {
-	imageState.addImageName(container.Image)
-	imageState.updateContainerReference(container)
-=======
-		// Image State already exists; add Container to it
-		exists := imageState.HasImageName(container.Image)
-		if !exists {
-			seelog.Infof("Adding image name- %v to Image state- %v", container.Image, imageState.Image.ImageId)
-			imageState.AddImageName(container.Image)
-		}
-		seelog.Infof("Updating container reference- %v in Image state- %v", container.Name, imageState.Image.ImageId)
-		imageState.UpdateContainerReference(container)
-		return nil
-	}
-	sourceImage := &image.Image{
-		ImageId: imageInspected.ID,
-		Size:    imageInspected.Size,
-	}
-	sourceImageState := &image.ImageState{
-		Image:    sourceImage,
-		PulledAt: time.Now(),
-	}
-	seelog.Infof("Adding image name- %v to Image state- %v", container.Image, sourceImageState.Image.ImageId)
-	sourceImageState.AddImageName(container.Image)
-	seelog.Infof("Updating container reference- %v in Image state %v", container.Name, sourceImage.ImageId)
-	sourceImageState.UpdateContainerReference(container)
-	imageManager.addImageState(sourceImageState)
-	return nil
->>>>>>> 7e2a3f3f
-}
-
-// RemoveContainerReferenceFromImageState removes container reference from the corresponding imageState object
-func (imageManager *dockerImageManager) RemoveContainerReferenceFromImageState(container *api.Container) error {
-	// this lock is for reading image states and finding the one that the container belongs to
-	imageManager.updateLock.RLock()
-	defer imageManager.updateLock.RUnlock()
-	if container.Image == "" {
-		return fmt.Errorf("Invalid container reference: Empty image name")
-	}
-	// Inspect image for obtaining Container's Image ID
-	imageInspected, err := imageManager.client.InspectImage(container.Image)
-	if err != nil {
-		seelog.Errorf("Error inspecting image %v: %v", container.Image, err)
-		return err
-	}
-
-	// Find image state that this container is part of, and remove the reference
-	imageState, ok := imageManager.getImageState(imageInspected.ID)
-	if !ok {
-		return fmt.Errorf("Cannot find image state for the container to be removed")
-	}
-	// Found matching ImageState
-	// Get the image state write lock for updating container reference
-	imageState.updateLock.Lock()
-	defer imageState.updateLock.Unlock()
-	for i, _ := range imageState.Containers {
-		if imageState.Containers[i].Name == container.Name {
-			// Container reference found; hence remove it
-			seelog.Infof("Removing Container Reference: %v from Image State- %v", container.Name, imageState.Image.ImageId)
-			imageState.Containers = append(imageState.Containers[:i], imageState.Containers[i+1:]...)
-			// Update the last used time for the image
-			imageState.LastUsedAt = time.Now()
-			return nil
-		}
-	}
-	return fmt.Errorf("Container reference is not found in the image state")
-}
-
-func (imageManager *dockerImageManager) addImageState(imageState *image.ImageState) {
-	imageManager.imageStates = append(imageManager.imageStates, imageState)
-}
-
-// getAllImageStates returns the list of imageStates in the instance
-func (imageManager *dockerImageManager) getAllImageStates() []*image.ImageState {
-	return imageManager.imageStates
-}
-
-// getImageState returns the ImageState object that the container is referenced at
-func (imageManager *dockerImageManager) getImageState(containerImageID string) (*image.ImageState, bool) {
-	for _, imageState := range imageManager.getAllImageStates() {
-		if imageState.Image.ImageId == containerImageID {
-			return imageState, true
-		}
-	}
-	return nil, false
-}
-
-// removeImageState removes the imageState from the list of imageState objects in ImageManager
-func (imageManager *dockerImageManager) removeImageState(imageStateToBeRemoved *image.ImageState) {
-	for i, imageState := range imageManager.imageStates {
-		if imageState.Image.ImageId == imageStateToBeRemoved.Image.ImageId {
-			// Image State found; hence remove it
-			seelog.Infof("Removing Image State: %v from Image Manager", imageState.Image.ImageId)
-			imageManager.imageStates = append(imageManager.imageStates[:i], imageManager.imageStates[i+1:]...)
-			return
-		}
-	}
-<<<<<<< HEAD
-	return false
-}
-
-func (imageState *ImageState) updateContainerReference(container *api.Container) {
-	imageState.updateLock.Lock()
-	defer imageState.updateLock.Unlock()
-	seelog.Infof("Updating container reference- %v in Image state- %v", container.Name, imageState.Image.ImageId)
-	imageState.Containers = append(imageState.Containers, container)
-	imageState.LastUsedAt = time.Now()
-}
-
-func (imageState *ImageState) addImageName(imageName string) {
-	imageState.updateLock.Lock()
-	defer imageState.updateLock.Unlock()
-	if !imageState.hasImageName(imageName) {
-		seelog.Infof("Adding image name- %v to Image state- %v", imageName, imageState.Image.ImageId)
-		imageState.Image.Names = append(imageState.Image.Names, imageName)
-	}
-}
-
-func (imageManager *dockerImageManager) getCandidateImagesForDeletion() []*ImageState {
-=======
+	}
 }
 
 func (imageManager *dockerImageManager) getCandidateImagesForDeletion() []*image.ImageState {
->>>>>>> 7e2a3f3f
 	imageStates := imageManager.getAllImageStates()
 	if len(imageStates) < 1 {
 		// no image states present in image manager
@@ -344,7 +256,7 @@
 	for _, imageState := range imageManager.getAllImageStates() {
 		// image with same name pulled in the instance. Untag the already existing image name
 		if imageState.Image.ImageId != inspectedImageID {
-			imageManager.removeImageName(containerImageName, imageState)
+			imageState.RemoveImageName(containerImageName)
 		}
 	}
 }
@@ -372,7 +284,7 @@
 	imageManager.removeImages(leastRecentlyUsedImages)
 }
 
-func (imageManager *dockerImageManager) getUnusedImagesForDeletion() []*ImageState {
+func (imageManager *dockerImageManager) getUnusedImagesForDeletion() []*image.ImageState {
 	imageManager.updateLock.RLock()
 	defer imageManager.updateLock.RUnlock()
 	candidateImageStatesForDeletion := imageManager.getCandidateImagesForDeletion()
@@ -380,19 +292,10 @@
 		seelog.Infof("No eligible images for deletion for this cleanup cycle")
 		return nil
 	}
-<<<<<<< HEAD
 	return imageManager.getLeastRecentlyUsedImages(candidateImageStatesForDeletion)
 }
 
-func (imageManager *dockerImageManager) removeImages(leastRecentlyUsedImages []*ImageState) {
-	// remove an image either by ID or names
-=======
-	leastRecentlyUsedImages := imageManager.getLeastRecentlyUsedImages(candidateImageStatesForDeletion)
-	imageManager.removeImages(leastRecentlyUsedImages)
-}
-
 func (imageManager *dockerImageManager) removeImages(leastRecentlyUsedImages []*image.ImageState) {
->>>>>>> 7e2a3f3f
 	if len(leastRecentlyUsedImages) < 1 {
 		seelog.Infof("No images returned for deletion")
 		return
@@ -411,11 +314,7 @@
 	}
 }
 
-<<<<<<< HEAD
-func (imageManager *dockerImageManager) deleteImage(imageIdentity string, imageState *ImageState) {
-=======
 func (imageManager *dockerImageManager) deleteImage(imageIdentity string, imageState *image.ImageState) {
->>>>>>> 7e2a3f3f
 	err := imageManager.client.RemoveImage(imageIdentity, removeImageTimeout)
 	if err != nil {
 		if err.Error() == imageNotFoundForDeletionError {
@@ -426,25 +325,11 @@
 		}
 	}
 	seelog.Infof("Image removed: %v", imageIdentity)
-	imageManager.removeImageName(imageIdentity, imageState)
+	imageState.RemoveImageName(imageIdentity)
 	if len(imageState.Image.Names) == 0 {
 		imageManager.removeImageState(imageState)
 		imageManager.state.RemoveImageState(imageState)
 		imageManager.saver.Save()
-	}
-}
-
-<<<<<<< HEAD
-func (imageManager *dockerImageManager) removeImageName(containerImageName string, imageState *ImageState) {
-	imageState.updateLock.Lock()
-	defer imageState.updateLock.Unlock()
-=======
-func (imageManager *dockerImageManager) removeImageName(containerImageName string, imageState *image.ImageState) {
->>>>>>> 7e2a3f3f
-	for i, imageName := range imageState.Image.Names {
-		if imageName == containerImageName {
-			imageState.Image.Names = append(imageState.Image.Names[:i], imageState.Image.Names[i+1:]...)
-		}
 	}
 }
 
