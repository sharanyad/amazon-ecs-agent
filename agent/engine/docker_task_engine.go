// Copyright Amazon.com Inc. or its affiliates. All Rights Reserved.
//
// Licensed under the Apache License, Version 2.0 (the "License"). You may
// not use this file except in compliance with the License. A copy of the
// License is located at
//
//	http://aws.amazon.com/apache2.0/
//
// or in the "license" file accompanying this file. This file is distributed
// on an "AS IS" BASIS, WITHOUT WARRANTIES OR CONDITIONS OF ANY KIND, either
// express or implied. See the License for the specific language governing
// permissions and limitations under the License.

// Package engine contains the core logic for managing tasks
package engine

import (
	"context"
	"fmt"
	"net"
	"os"
	"path/filepath"
	"regexp"
	"strconv"
	"strings"
	"sync"
	"time"

	//"github.com/aws/amazon-ecs-agent/agent/httpclient"
	"github.com/aws/amazon-ecs-agent/agent/api"
	apicontainer "github.com/aws/amazon-ecs-agent/agent/api/container"
	apicontainerstatus "github.com/aws/amazon-ecs-agent/agent/api/container/status"
	apierrors "github.com/aws/amazon-ecs-agent/agent/api/errors"
	apitask "github.com/aws/amazon-ecs-agent/agent/api/task"
	apitaskstatus "github.com/aws/amazon-ecs-agent/agent/api/task/status"
	"github.com/aws/amazon-ecs-agent/agent/config"
	"github.com/aws/amazon-ecs-agent/agent/containermetadata"
	"github.com/aws/amazon-ecs-agent/agent/credentials"
	"github.com/aws/amazon-ecs-agent/agent/data"
	"github.com/aws/amazon-ecs-agent/agent/dockerclient"
	"github.com/aws/amazon-ecs-agent/agent/dockerclient/dockerapi"
	"github.com/aws/amazon-ecs-agent/agent/ecscni"
	"github.com/aws/amazon-ecs-agent/agent/engine/dependencygraph"
	"github.com/aws/amazon-ecs-agent/agent/engine/dockerstate"
	"github.com/aws/amazon-ecs-agent/agent/engine/execcmd"
	"github.com/aws/amazon-ecs-agent/agent/eventstream"
	"github.com/aws/amazon-ecs-agent/agent/metrics"
	"github.com/aws/amazon-ecs-agent/agent/statechange"
	"github.com/aws/amazon-ecs-agent/agent/taskresource"
	"github.com/aws/amazon-ecs-agent/agent/taskresource/credentialspec"
	"github.com/aws/amazon-ecs-agent/agent/taskresource/firelens"
	"github.com/aws/amazon-ecs-agent/agent/utils"
	"github.com/aws/amazon-ecs-agent/agent/utils/retry"
	utilsync "github.com/aws/amazon-ecs-agent/agent/utils/sync"
	"github.com/aws/amazon-ecs-agent/agent/utils/ttime"
	"github.com/aws/aws-sdk-go/aws"
	awscreds "github.com/aws/aws-sdk-go/aws/credentials"
	"github.com/aws/aws-sdk-go/aws/session"
	"github.com/aws/aws-sdk-go/service/servicediscovery"
	dockercontainer "github.com/docker/docker/api/types/container"

	"github.com/cihub/seelog"
	"github.com/docker/docker/api/types"
	"github.com/pkg/errors"
)

const (
	//DockerEndpointEnvVariable is the environment variable that can override the Docker endpoint
	DockerEndpointEnvVariable = "DOCKER_HOST"
	// DockerDefaultEndpoint is the default value for the Docker endpoint
	DockerDefaultEndpoint              = "unix:///var/run/docker.sock"
	labelPrefix                        = "com.amazonaws.ecs."
	labelTaskARN                       = labelPrefix + "task-arn"
	labelContainerName                 = labelPrefix + "container-name"
	labelTaskDefinitionFamily          = labelPrefix + "task-definition-family"
	labelTaskDefinitionVersion         = labelPrefix + "task-definition-version"
	labelCluster                       = labelPrefix + "cluster"
	cniSetupTimeout                    = 1 * time.Minute
	cniCleanupTimeout                  = 30 * time.Second
	minGetIPBridgeTimeout              = time.Second
	maxGetIPBridgeTimeout              = 10 * time.Second
	getIPBridgeRetryJitterMultiplier   = 0.2
	getIPBridgeRetryDelayMultiplier    = 2
	ipamCleanupTmeout                  = 5 * time.Second
	minEngineConnectRetryDelay         = 2 * time.Second
	maxEngineConnectRetryDelay         = 200 * time.Second
	engineConnectRetryJitterMultiplier = 0.20
	engineConnectRetryDelayMultiplier  = 1.5
	// logDriverTypeFirelens is the log driver type for containers that want to use the firelens container to send logs.
	logDriverTypeFirelens       = "awsfirelens"
	logDriverTypeFluentd        = "fluentd"
	logDriverTag                = "tag"
	logDriverFluentdAddress     = "fluentd-address"
	dataLogDriverPath           = "/data/firelens/"
	logDriverAsyncConnect       = "fluentd-async-connect"
	logDriverSubSecondPrecision = "fluentd-sub-second-precision"
	dataLogDriverSocketPath     = "/socket/fluent.sock"
	socketPathPrefix            = "unix://"

	// fluentTagDockerFormat is the format for the log tag, which is "containerName-firelens-taskID"
	fluentTagDockerFormat = "%s-firelens-%s"

	// Environment variables are needed for firelens
	fluentNetworkHost      = "FLUENT_HOST"
	fluentNetworkPort      = "FLUENT_PORT"
	FluentNetworkPortValue = "24224"
	FluentAWSVPCHostValue  = "127.0.0.1"

	defaultMonitorExecAgentsInterval = 15 * time.Minute
)

// DockerTaskEngine is a state machine for managing a task and its containers
// in ECS.
//
// DockerTaskEngine implements an abstraction over the DockerGoClient so that
// it does not have to know about tasks, only containers
// The DockerTaskEngine interacts with Docker to implement a TaskEngine
type DockerTaskEngine struct {
	// implements TaskEngine

	cfg *config.Config

	ctx          context.Context
	initialized  bool
	mustInitLock sync.Mutex

	// state stores all tasks this task engine is aware of, including their
	// current state and mappings to/from dockerId and name.
	// This is used to checkpoint state to disk so tasks may survive agent
	// failures or updates
	state        dockerstate.TaskEngineState
	managedTasks map[string]*managedTask

	taskStopGroup *utilsync.SequentialWaitGroup

	events            <-chan dockerapi.DockerContainerChangeEvent
	stateChangeEvents chan statechange.Event

	client     dockerapi.DockerClient
	dataClient data.Client
	cniClient  ecscni.CNIClient

	containerChangeEventStream *eventstream.EventStream

	stopEngine context.CancelFunc

	// tasksLock is a mutex that the task engine must acquire before changing
	// any task's state which it manages. Since this is a lock that encompasses
	// all tasks, it must not acquire it for any significant duration
	// The write mutex should be taken when adding and removing tasks from managedTasks.
	tasksLock sync.RWMutex

	credentialsManager                  credentials.Manager
	_time                               ttime.Time
	_timeOnce                           sync.Once
	imageManager                        ImageManager
	containerStatusToTransitionFunction map[apicontainerstatus.ContainerStatus]transitionApplyFunc
	metadataManager                     containermetadata.Manager

	// taskSteadyStatePollInterval is the duration that a managed task waits
	// once the task gets into steady state before polling the state of all of
	// the task's containers to re-evaluate if the task is still in steady state
	// This is set to defaultTaskSteadyStatePollInterval in production code.
	// This can be used by tests that are looking to ensure that the steady state
	// verification logic gets executed to set it to a low interval
	taskSteadyStatePollInterval       time.Duration
	taskSteadyStatePollIntervalJitter time.Duration

	resourceFields *taskresource.ResourceFields

	// handleDelay is a function used to delay cleanup. Implementation is
	// swappable for testing
	handleDelay               func(duration time.Duration)
	monitorExecAgentsTicker   *time.Ticker
	execCmdMgr                execcmd.Manager
	monitorExecAgentsInterval time.Duration
}

// NewDockerTaskEngine returns a created, but uninitialized, DockerTaskEngine.
// The distinction between created and initialized is that when created it may
// be serialized/deserialized, but it will not communicate with docker until it
// is also initialized.
func NewDockerTaskEngine(cfg *config.Config,
	client dockerapi.DockerClient,
	credentialsManager credentials.Manager,
	containerChangeEventStream *eventstream.EventStream,
	imageManager ImageManager,
	state dockerstate.TaskEngineState,
	metadataManager containermetadata.Manager,
	resourceFields *taskresource.ResourceFields,
	execCmdMgr execcmd.Manager) *DockerTaskEngine {
	dockerTaskEngine := &DockerTaskEngine{
		cfg:        cfg,
		client:     client,
		dataClient: data.NewNoopClient(),

		state:             state,
		managedTasks:      make(map[string]*managedTask),
		taskStopGroup:     utilsync.NewSequentialWaitGroup(),
		stateChangeEvents: make(chan statechange.Event),

		credentialsManager: credentialsManager,

		containerChangeEventStream: containerChangeEventStream,
		imageManager:               imageManager,
		cniClient:                  ecscni.NewClient(cfg.CNIPluginsPath),

		metadataManager:                   metadataManager,
		taskSteadyStatePollInterval:       defaultTaskSteadyStatePollInterval,
		taskSteadyStatePollIntervalJitter: defaultTaskSteadyStatePollIntervalJitter,
		resourceFields:                    resourceFields,
		handleDelay:                       time.Sleep,
		execCmdMgr:                        execCmdMgr,
		monitorExecAgentsInterval:         defaultMonitorExecAgentsInterval,
	}

	dockerTaskEngine.initializeContainerStatusToTransitionFunction()

	return dockerTaskEngine
}

func (engine *DockerTaskEngine) initializeContainerStatusToTransitionFunction() {
	containerStatusToTransitionFunction := map[apicontainerstatus.ContainerStatus]transitionApplyFunc{
		apicontainerstatus.ContainerPulled:               engine.pullContainer,
		apicontainerstatus.ContainerCreated:              engine.createContainer,
		apicontainerstatus.ContainerRunning:              engine.startContainer,
		apicontainerstatus.ContainerResourcesProvisioned: engine.provisionContainerResources,
		apicontainerstatus.ContainerStopped:              engine.stopContainer,
	}
	engine.containerStatusToTransitionFunction = containerStatusToTransitionFunction
}

// ImagePullDeleteLock ensures that pulls and deletes do not run at the same time and pulls can be run at the same time for docker >= 1.11.1
// Pulls are serialized as a temporary workaround for a devicemapper issue. (see https://github.com/docker/docker/issues/9718)
// Deletes must not run at the same time as pulls to prevent deletion of images that are being used to launch new tasks.
var ImagePullDeleteLock sync.RWMutex

// UnmarshalJSON restores a previously marshaled task-engine state from json
func (engine *DockerTaskEngine) UnmarshalJSON(data []byte) error {
	return engine.state.UnmarshalJSON(data)
}

// MarshalJSON marshals into state directly
func (engine *DockerTaskEngine) MarshalJSON() ([]byte, error) {
	return engine.state.MarshalJSON()
}

// Init initializes a DockerTaskEngine such that it may communicate with docker
// and operate normally.
// This function must be called before any other function, except serializing and deserializing, can succeed without error.
func (engine *DockerTaskEngine) Init(ctx context.Context) error {
	derivedCtx, cancel := context.WithCancel(ctx)
	engine.stopEngine = cancel
	engine.ctx = derivedCtx

	// Open the event stream before we sync state so that e.g. if a container
	// goes from running to stopped after we sync with it as "running" we still
	// have the "went to stopped" event pending so we can be up to date.
	err := engine.openEventstream(derivedCtx)
	if err != nil {
		return err
	}
	engine.synchronizeState()
	// Now catch up and start processing new events per normal
	go engine.handleDockerEvents(derivedCtx)
	engine.initialized = true
	go engine.startPeriodicExecAgentsMonitoring(derivedCtx)
	go engine.startPeriodicClientTaskHealthCheck(derivedCtx)
	return nil
}

func (engine *DockerTaskEngine) startPeriodicClientTaskHealthCheck(ctx context.Context) {
	clientSideHealthCheckTicker := time.NewTicker(5 * time.Second)
	for {
		select {
		case <-clientSideHealthCheckTicker.C:
			go engine.clientSideHealthCheck(ctx)
		case <-ctx.Done():
			clientSideHealthCheckTicker.Stop()
			return
		}
	}
}

func (engine *DockerTaskEngine) clientSideHealthCheck(ctx context.Context) {
	engine.tasksLock.RLock()
	defer engine.tasksLock.RUnlock()
	for _, mTask := range engine.managedTasks {
		task := mTask.Task
		// check if task is service discovery enabled
		if task.GetKnownStatus() != apitaskstatus.TaskRunning {
			continue
		}
		// get IP and ports for the task's containers
		for _, c := range task.Containers {
<<<<<<< HEAD
			ip := task.GetLocalIPAddress()
=======
			ip := task.GetPrimaryENI().IPV4Addresses[0]
>>>>>>> 531be463
			if ip == "" {
				seelog.Infof("ip not found -- need another way to get it")
				break
			}
			seelog.Infof("ip is obtained successfully - %s", ip)
<<<<<<< HEAD
			ports := c.GetKnownPortBindings()
=======
			ports := c.Ports
>>>>>>> 531be463
			timeout := 2 * time.Second
			for _, port := range ports {
				seelog.Infof("port for ip %is is %s", ip, port)
				_, err := net.DialTimeout("tcp", net.JoinHostPort(ip, string(port.ContainerPort)), timeout)
				fmt.Println("done with net dial call")
				if err != nil {
					fmt.Println("error tcp dialing", err)
				}
			}
		}
	}
}

func (engine *DockerTaskEngine) startPeriodicExecAgentsMonitoring(ctx context.Context) {
	engine.monitorExecAgentsTicker = time.NewTicker(engine.monitorExecAgentsInterval)
	for {
		select {
		case <-engine.monitorExecAgentsTicker.C:
			go engine.monitorExecAgentProcesses(ctx)
		case <-ctx.Done():
			engine.monitorExecAgentsTicker.Stop()
			return
		}
	}
}

func (engine *DockerTaskEngine) monitorExecAgentProcesses(ctx context.Context) {
	// TODO: [ecs-exec]add jitter between containers to not overload docker with top calls
	engine.tasksLock.RLock()
	defer engine.tasksLock.RUnlock()
	for _, mTask := range engine.managedTasks {
		task := mTask.Task

		if task.GetKnownStatus() != apitaskstatus.TaskRunning {
			continue
		}
		for _, c := range task.Containers {
			if execcmd.IsExecEnabledContainer(c) {
				if ma, _ := c.GetManagedAgentByName(execcmd.ExecuteCommandAgentName); !ma.InitFailed {
					go engine.monitorExecAgentRunning(ctx, mTask, c)
				}
			}
		}
	}
}

func (engine *DockerTaskEngine) monitorExecAgentRunning(ctx context.Context,
	mTask *managedTask, c *apicontainer.Container) {
	if !c.IsRunning() {
		return
	}
	task := mTask.Task
	dockerID, err := engine.getDockerID(task, c)
	if err != nil {
		seelog.Errorf("Task engine [%s]: Could not retrieve docker id for container", task.Arn)
		return
	}
	// Sleeping here so that all the containers do not call inspect/start exec agent process
	// at the same time.
	// The max sleep is 50% of the monitor interval to allow enough buffer time
	// to finish monitoring.
	// This is inspired from containers streaming stats from Docker.
	time.Sleep(retry.AddJitter(time.Nanosecond, engine.monitorExecAgentsInterval/2))
	status, err := engine.execCmdMgr.RestartAgentIfStopped(ctx, engine.client, task, c, dockerID)
	if err != nil {
		seelog.Errorf("Task engine [%s]: Failed to restart ExecCommandAgent Process for container [%s]: %v", task.Arn, dockerID, err)
		mTask.emitManagedAgentEvent(mTask.Task, c, execcmd.ExecuteCommandAgentName, "ExecuteCommandAgent cannot be restarted")
	}
	if status == execcmd.Restarted {
		mTask.emitManagedAgentEvent(mTask.Task, c, execcmd.ExecuteCommandAgentName, "ExecuteCommandAgent restarted")
	}

}

// MustInit blocks and retries until an engine can be initialized.
func (engine *DockerTaskEngine) MustInit(ctx context.Context) {
	if engine.initialized {
		return
	}
	engine.mustInitLock.Lock()
	defer engine.mustInitLock.Unlock()

	errorOnce := sync.Once{}
	taskEngineConnectBackoff := retry.NewExponentialBackoff(minEngineConnectRetryDelay, maxEngineConnectRetryDelay,
		engineConnectRetryJitterMultiplier, engineConnectRetryDelayMultiplier)
	retry.RetryWithBackoff(taskEngineConnectBackoff, func() error {
		if engine.initialized {
			return nil
		}
		err := engine.Init(ctx)
		if err != nil {
			errorOnce.Do(func() {
				seelog.Errorf("Task engine: could not connect to docker daemon: %v", err)
			})
		}
		return err
	})
}

// SetDataClient sets the saver that is used by the DockerTaskEngine.
func (engine *DockerTaskEngine) SetDataClient(client data.Client) {
	engine.dataClient = client
}

// Shutdown makes a best-effort attempt to cleanup after the task engine.
// This should not be relied on for anything more complicated than testing.
func (engine *DockerTaskEngine) Shutdown() {
	engine.stopEngine()
	engine.Disable()
}

// Disable prevents this engine from managing any additional tasks.
func (engine *DockerTaskEngine) Disable() {
	engine.tasksLock.Lock()
}

// isTaskManaged checks if task for the corresponding arn is present
func (engine *DockerTaskEngine) isTaskManaged(arn string) bool {
	engine.tasksLock.RLock()
	defer engine.tasksLock.RUnlock()
	_, ok := engine.managedTasks[arn]
	return ok
}

// synchronizeState explicitly goes through each docker container stored in
// "state" and updates its KnownStatus appropriately, as well as queueing up
// events to push upstream. It also initializes some fields of task resources and eni attachments that won't be populated
// from loading state file.
func (engine *DockerTaskEngine) synchronizeState() {
	engine.tasksLock.Lock()
	defer engine.tasksLock.Unlock()
	imageStates := engine.state.AllImageStates()
	if len(imageStates) != 0 {
		engine.imageManager.AddAllImageStates(imageStates)
	}
	eniAttachments := engine.state.AllENIAttachments()
	for _, eniAttachment := range eniAttachments {
		timeoutFunc := func() {
			eniAttachment, ok := engine.state.ENIByMac(eniAttachment.MACAddress)
			if !ok {
				seelog.Warnf("Ignoring unmanaged ENI attachment with MAC address: %s", eniAttachment.MACAddress)
				return
			}
			if !eniAttachment.IsSent() {
				seelog.Warnf("Timed out waiting for ENI ack; removing ENI attachment record %s", eniAttachment.String())
				engine.removeENIAttachmentData(eniAttachment.MACAddress)
				engine.state.RemoveENIAttachment(eniAttachment.MACAddress)
			}
		}
		err := eniAttachment.Initialize(timeoutFunc)
		if err != nil {
			// The only case where we get an error from Initialize is that the attachment has expired. In that case, remove the expired
			// attachment from state.
			seelog.Warnf("ENI attachment has expired. Removing it from state. %s", eniAttachment.String())
			engine.removeENIAttachmentData(eniAttachment.MACAddress)
			engine.state.RemoveENIAttachment(eniAttachment.MACAddress)
		}
	}

	tasks := engine.state.AllTasks()
	tasksToStart := engine.filterTasksToStartUnsafe(tasks)
	for _, task := range tasks {
		task.InitializeResources(engine.resourceFields)
		engine.saveTaskData(task)
	}

	for _, task := range tasksToStart {
		engine.startTask(task)
	}
}

// filterTasksToStartUnsafe filters only the tasks that need to be started after
// the agent has been restarted. It also synchronizes states of all of the containers
// in tasks that need to be started.
func (engine *DockerTaskEngine) filterTasksToStartUnsafe(tasks []*apitask.Task) []*apitask.Task {
	var tasksToStart []*apitask.Task
	for _, task := range tasks {
		conts, ok := engine.state.ContainerMapByArn(task.Arn)
		if !ok {
			// task hasn't started processing, no need to check container status
			tasksToStart = append(tasksToStart, task)
			continue
		}

		for _, cont := range conts {
			engine.synchronizeContainerStatus(cont, task)
			engine.saveDockerContainerData(cont) // persist the container with the updated information.
		}

		tasksToStart = append(tasksToStart, task)

		// Put tasks that are stopped by acs but hasn't been stopped in wait group
		if task.GetDesiredStatus().Terminal() && task.GetStopSequenceNumber() != 0 {
			engine.taskStopGroup.Add(task.GetStopSequenceNumber(), 1)
		}
	}

	return tasksToStart
}

// updateContainerMetadata sets the container metadata from the docker inspect
func updateContainerMetadata(metadata *dockerapi.DockerContainerMetadata, container *apicontainer.Container, task *apitask.Task) {
	container.SetCreatedAt(metadata.CreatedAt)
	container.SetStartedAt(metadata.StartedAt)
	container.SetFinishedAt(metadata.FinishedAt)

	// Set the labels if it's not set
	if len(metadata.Labels) != 0 && len(container.GetLabels()) == 0 {
		container.SetLabels(metadata.Labels)
	}

	// Update volume for empty volume container
	if metadata.Volumes != nil {
		if container.IsInternal() {
			task.UpdateMountPoints(container, metadata.Volumes)
		} else {
			container.SetVolumes(metadata.Volumes)
		}
	}

	// Set Exitcode if it's not set
	if metadata.ExitCode != nil {
		container.SetKnownExitCode(metadata.ExitCode)
	}

	// Set port mappings
	if len(metadata.PortBindings) != 0 && len(container.GetKnownPortBindings()) == 0 {
		container.SetKnownPortBindings(metadata.PortBindings)
	}
	// update the container health information
	if container.HealthStatusShouldBeReported() {
		container.SetHealthStatus(metadata.Health)
	}
	container.SetNetworkMode(metadata.NetworkMode)
	container.SetNetworkSettings(metadata.NetworkSettings)
}

// synchronizeContainerStatus checks and updates the container status with docker
func (engine *DockerTaskEngine) synchronizeContainerStatus(container *apicontainer.DockerContainer, task *apitask.Task) {
	if container.DockerID == "" {
		seelog.Debugf("Task engine [%s]: found container potentially created while we were down: %s",
			task.Arn, container.DockerName)
		// Figure out the dockerid
		describedContainer, err := engine.client.InspectContainer(engine.ctx,
			container.DockerName, dockerclient.InspectContainerTimeout)
		if err != nil {
			seelog.Warnf("Task engine [%s]: could not find matching container for expected name [%s]: %v",
				task.Arn, container.DockerName, err)
		} else {
			// update the container metadata in case the container was created during agent restart
			metadata := dockerapi.MetadataFromContainer(describedContainer)
			updateContainerMetadata(&metadata, container.Container, task)
			container.DockerID = describedContainer.ID

			container.Container.SetKnownStatus(dockerapi.DockerStateToState(describedContainer.State))
			// update mappings that need dockerid
			engine.state.AddContainer(container, task)
			err := engine.imageManager.RecordContainerReference(container.Container)
			if err != nil {
				seelog.Warnf("Task engine [%s]: unable to add container reference to image state: %v",
					task.Arn, err)
			}
		}
		return
	}

	currentState, metadata := engine.client.DescribeContainer(engine.ctx, container.DockerID)
	if metadata.Error != nil {
		currentState = apicontainerstatus.ContainerStopped
		// If this is a Docker API error
		if metadata.Error.ErrorName() == dockerapi.CannotDescribeContainerErrorName {
			seelog.Warnf("Task engine [%s]: could not describe previously known container [id=%s; name=%s]; assuming dead: %v",
				task.Arn, container.DockerID, container.DockerName, metadata.Error)
			if !container.Container.KnownTerminal() {
				container.Container.ApplyingError = apierrors.NewNamedError(&ContainerVanishedError{})
				err := engine.imageManager.RemoveContainerReferenceFromImageState(container.Container)
				if err != nil {
					seelog.Warnf("Task engine [%s]: could not remove container reference for image state %s: %v",
						container.Container.Image, err)
				}
			}
		} else {
			// If this is a container state error
			updateContainerMetadata(&metadata, container.Container, task)
			container.Container.ApplyingError = apierrors.NewNamedError(metadata.Error)
		}
	} else {
		// update the container metadata in case the container status/metadata changed during agent restart
		updateContainerMetadata(&metadata, container.Container, task)
		err := engine.imageManager.RecordContainerReference(container.Container)
		if err != nil {
			seelog.Warnf("Task engine [%s]: unable to add container reference to image state: %v",
				task.Arn, err)
		}
		if engine.cfg.ContainerMetadataEnabled.Enabled() && !container.Container.IsMetadataFileUpdated() {
			go engine.updateMetadataFile(task, container)
		}
	}
	if currentState > container.Container.GetKnownStatus() {
		// update the container known status
		container.Container.SetKnownStatus(currentState)
	}
	// Update task ExecutionStoppedAt timestamp
	task.RecordExecutionStoppedAt(container.Container)
}

// checkTaskState inspects the state of all containers within a task and writes
// their state to the managed task's container channel.
func (engine *DockerTaskEngine) checkTaskState(task *apitask.Task) {
	defer metrics.MetricsEngineGlobal.RecordTaskEngineMetric("CHECK_TASK_STATE")()
	for _, container := range task.Containers {
		dockerID, err := engine.getDockerID(task, container)
		if err != nil {
			continue
		}
		status, metadata := engine.client.DescribeContainer(engine.ctx, dockerID)
		engine.tasksLock.RLock()
		managedTask, ok := engine.managedTasks[task.Arn]
		engine.tasksLock.RUnlock()

		if ok {
			managedTask.emitDockerContainerChange(dockerContainerChange{
				container: container,
				event: dockerapi.DockerContainerChangeEvent{
					Status:                  status,
					DockerContainerMetadata: metadata,
				},
			})
		}
	}
}

// sweepTask deletes all the containers associated with a task
func (engine *DockerTaskEngine) sweepTask(task *apitask.Task) {
	for _, cont := range task.Containers {
		err := engine.removeContainer(task, cont)
		if err != nil {
			seelog.Infof("Task engine [%s]: unable to remove old container [%s]: %v",
				task.Arn, cont.Name, err)
		}
		// Internal container(created by ecs-agent) state isn't recorded
		if cont.IsInternal() {
			continue
		}
		err = engine.imageManager.RemoveContainerReferenceFromImageState(cont)
		if err != nil {
			seelog.Errorf("Task engine [%s]: Unable to remove container [%s] reference from image state: %v",
				task.Arn, cont.Name, err)
		}
	}

	// Clean metadata directory for task
	if engine.cfg.ContainerMetadataEnabled.Enabled() {
		err := engine.metadataManager.Clean(task.Arn)
		if err != nil {
			seelog.Warnf("Task engine [%s]: clean task metadata failed: %v", task.Arn, err)
		}
	}
}

var removeAll = os.RemoveAll

func (engine *DockerTaskEngine) deleteTask(task *apitask.Task) {
	for _, resource := range task.GetResources() {
		err := resource.Cleanup()
		if err != nil {
			seelog.Warnf("Task engine [%s]: unable to cleanup resource %s: %v",
				task.Arn, resource.GetName(), err)
		} else {
			seelog.Infof("Task engine [%s]: resource %s cleanup complete", task.Arn,
				resource.GetName())
		}
	}

	if execcmd.IsExecEnabledTask(task) {
		// cleanup host exec agent log dirs
		if tID, err := task.GetID(); err != nil {
			seelog.Warnf("Task Engine[%s]: error getting task ID for ExecAgent logs cleanup: %v", task.Arn, err)
		} else {
			if err := removeAll(filepath.Join(execcmd.ECSAgentExecLogDir, tID)); err != nil {
				seelog.Warnf("Task Engine[%s]: unable to remove ExecAgent host logs for task: %v", task.Arn, err)
			}
		}
	}

	// Now remove ourselves from the global state and cleanup channels
	engine.tasksLock.Lock()
	engine.state.RemoveTask(task)

	taskENIs := task.GetTaskENIs()
	for _, taskENI := range taskENIs {
		// ENIs that exist only as logical associations on another interface do not have
		// attachments that need to be removed.
		if taskENI.IsStandardENI() {
			seelog.Debugf("Task engine [%s]: removing eni %s from agent state",
				task.Arn, taskENI.ID)
			engine.removeENIAttachmentData(taskENI.MacAddress)
			engine.state.RemoveENIAttachment(taskENI.MacAddress)
		} else {
			seelog.Debugf("Task engine [%s]: skipping removing logical eni %s from agent state",
				task.Arn, taskENI.ID)
		}
	}

	// Remove task and container data from database.
	engine.removeTaskData(task)

	seelog.Infof("Task engine [%s]: finished removing task data, removing task from managed tasks", task.Arn)
	delete(engine.managedTasks, task.Arn)
	engine.tasksLock.Unlock()
}

func (engine *DockerTaskEngine) emitTaskEvent(task *apitask.Task, reason string) {
	event, err := api.NewTaskStateChangeEvent(task, reason)
	if err != nil {
		seelog.Infof("Task engine [%s]: unable to create task state change event: %v", task.Arn, err)
		return
	}

	seelog.Infof("Task engine [%s]: Task engine: sending change event [%s]", task.Arn, event.String())
	engine.stateChangeEvents <- event
}

// startTask creates a managedTask construct to track the task and then begins
// pushing it towards its desired state when allowed startTask is protected by
// the tasksLock lock of 'AddTask'. It should not be called from anywhere
// else and should exit quickly to allow AddTask to do more work.
func (engine *DockerTaskEngine) startTask(task *apitask.Task) {
	// Create a channel that may be used to communicate with this task, survey
	// what tasks need to be waited for for this one to start, and then spin off
	// a goroutine to oversee this task

	thisTask := engine.newManagedTask(task)
	thisTask._time = engine.time()

	go thisTask.overseeTask()
}

func (engine *DockerTaskEngine) time() ttime.Time {
	engine._timeOnce.Do(func() {
		if engine._time == nil {
			engine._time = &ttime.DefaultTime{}
		}
	})
	return engine._time
}

// openEventstream opens, but does not consume, the docker event stream
func (engine *DockerTaskEngine) openEventstream(ctx context.Context) error {
	events, err := engine.client.ContainerEvents(ctx)
	if err != nil {
		return err
	}
	engine.events = events
	return nil
}

// handleDockerEvents must be called after openEventstream; it processes each
// event that it reads from the docker eventstream
func (engine *DockerTaskEngine) handleDockerEvents(ctx context.Context) {
	for {
		select {
		case <-ctx.Done():
			return
		case event := <-engine.events:
			engine.handleDockerEvent(event)
		}
	}
}

// handleDockerEvent is the entrypoint for task modifications originating with
// events occurring through Docker, outside the task engine itself.
// handleDockerEvent is responsible for taking an event that correlates to a
// container and placing it in the context of the task to which that container
// belongs.
func (engine *DockerTaskEngine) handleDockerEvent(event dockerapi.DockerContainerChangeEvent) {
	seelog.Debugf("Task engine: handling a docker event: %s", event.String())

	task, ok := engine.state.TaskByID(event.DockerID)
	if !ok {
		seelog.Debugf("Task engine: event for container [%s] not managed, unable to map container id to task",
			event.DockerID)
		return
	}
	cont, ok := engine.state.ContainerByID(event.DockerID)
	if !ok {
		seelog.Debugf("Task engine: event for container [%s] not managed, unable to map container id to container",
			event.DockerID)
		return
	}
	taskID, err := task.GetID()
	if err != nil {
		seelog.Errorf("cannot get task ID, ugh: %v", task)
	}

	// Container health status change does not affect the container status
	// no need to process this in task manager
	if event.Type == apicontainer.ContainerHealthEvent {
		if cont.Container.HealthStatusShouldBeReported() {
			seelog.Infof("Task engine: updating container [%s(%s)] health status: %v",
				cont.Container.Name, cont.DockerID, event.DockerContainerMetadata.Health)
			cont.Container.SetHealthStatus(event.DockerContainerMetadata.Health)
			accessKeyId := ""
			secretAccessKey := ""
			sessionToken := ""
			cfg := aws.NewConfig().
				WithRegion("us-west-2").
				WithCredentials(
					awscreds.NewStaticCredentials(accessKeyId, secretAccessKey, sessionToken))
			sess := session.Must(session.NewSession(cfg))
			cli := servicediscovery.New(sess)
			instanceId := taskID
			serviceId := "srv-5beu6qrs75mnczop"
			status := event.DockerContainerMetadata.Health.Status.BackendStatus()
			for i := 1; i <= 40; i++ {
				out, err := cli.UpdateInstanceCustomHealthStatus(&servicediscovery.UpdateInstanceCustomHealthStatusInput{InstanceId: &instanceId, ServiceId: &serviceId, Status: &status})
				if err != nil {
					seelog.Errorf("error updating the instance health status: %v", err)
					time.Sleep(1 * time.Second)
				} else {
					seelog.Infof("successfully updated health for %s: %v", taskID, out)
					break
				}
			}
		}
		return
	}

	engine.tasksLock.RLock()
	managedTask, ok := engine.managedTasks[task.Arn]
	engine.tasksLock.RUnlock()
	if !ok {
		seelog.Criticalf("Task engine: could not find managed task [%s] corresponding to a docker event: %s",
			task.Arn, event.String())
		return
	}
	seelog.Debugf("Task engine [%s]: writing docker event to the task: %s",
		task.Arn, event.String())
	managedTask.emitDockerContainerChange(dockerContainerChange{container: cont.Container, event: event})
	seelog.Debugf("Task engine [%s]: wrote docker event to the task: %s",
		task.Arn, event.String())
}

// StateChangeEvents returns channels to read task and container state changes. These
// changes should be read as soon as possible as them not being read will block
// processing the task referenced by the event.
func (engine *DockerTaskEngine) StateChangeEvents() chan statechange.Event {
	return engine.stateChangeEvents
}

// AddTask starts tracking a task
func (engine *DockerTaskEngine) AddTask(task *apitask.Task) {
	defer metrics.MetricsEngineGlobal.RecordTaskEngineMetric("ADD_TASK")()
	err := task.PostUnmarshalTask(engine.cfg, engine.credentialsManager,
		engine.resourceFields, engine.client, engine.ctx)
	if err != nil {
		seelog.Errorf("Task engine [%s]: unable to add task to the engine: %v", task.Arn, err)
		task.SetKnownStatus(apitaskstatus.TaskStopped)
		task.SetDesiredStatus(apitaskstatus.TaskStopped)
		engine.emitTaskEvent(task, err.Error())
		return
	}

	engine.tasksLock.Lock()
	defer engine.tasksLock.Unlock()

	existingTask, exists := engine.state.TaskByArn(task.Arn)
	if !exists {
		// This will update the container desired status
		task.UpdateDesiredStatus()

		engine.state.AddTask(task)
		if dependencygraph.ValidDependencies(task, engine.cfg) {
			engine.startTask(task)
		} else {
			seelog.Errorf("Task engine [%s]: unable to progress task with circular dependencies", task.Arn)
			task.SetKnownStatus(apitaskstatus.TaskStopped)
			task.SetDesiredStatus(apitaskstatus.TaskStopped)
			err := TaskDependencyError{task.Arn}
			engine.emitTaskEvent(task, err.Error())
		}
		return
	}

	// Update task
	engine.updateTaskUnsafe(existingTask, task)
}

// ListTasks returns the tasks currently managed by the DockerTaskEngine
func (engine *DockerTaskEngine) ListTasks() ([]*apitask.Task, error) {
	return engine.state.AllTasks(), nil
}

// GetTaskByArn returns the task identified by that ARN
func (engine *DockerTaskEngine) GetTaskByArn(arn string) (*apitask.Task, bool) {
	return engine.state.TaskByArn(arn)
}

func (engine *DockerTaskEngine) pullContainer(task *apitask.Task, container *apicontainer.Container) dockerapi.DockerContainerMetadata {
	switch container.Type {
	case apicontainer.ContainerCNIPause, apicontainer.ContainerNamespacePause:
		// pause images are managed at startup
		return dockerapi.DockerContainerMetadata{}
	}

	if engine.imagePullRequired(engine.cfg.ImagePullBehavior, container, task.Arn) {
		// Record the pullStoppedAt timestamp
		defer func() {
			timestamp := engine.time().Now()
			task.SetPullStoppedAt(timestamp)
		}()

		seelog.Infof("Task engine [%s]: pulling image %s for container %s concurrently", task.Arn, container.Image, container.Name)
		return engine.concurrentPull(task, container)

	}

	// No pull image is required, just update container reference and use cached image.
	engine.updateContainerReference(false, container, task.Arn)
	// Return the metadata without any error
	return dockerapi.DockerContainerMetadata{Error: nil}
}

// imagePullRequired returns true if pulling image is required, or return false if local image cache
// should be used, by inspecting the agent pull behavior variable defined in config. The caller has
// to make sure the container passed in is not an internal container.
func (engine *DockerTaskEngine) imagePullRequired(imagePullBehavior config.ImagePullBehaviorType,
	container *apicontainer.Container,
	taskArn string) bool {
	switch imagePullBehavior {
	case config.ImagePullOnceBehavior:
		// If this image has been pulled successfully before, don't pull the image,
		// otherwise pull the image as usual, regardless whether the image exists or not
		// (the image can be prepopulated with the AMI and never be pulled).
		imageState, ok := engine.imageManager.GetImageStateFromImageName(container.Image)
		if ok && imageState.GetPullSucceeded() {
			seelog.Infof("Task engine [%s]: image %s for container %s has been pulled once, not pulling it again",
				taskArn, container.Image, container.Name)
			return false
		}
		return true
	case config.ImagePullPreferCachedBehavior:
		// If the behavior is prefer cached, don't pull if we found cached image
		// by inspecting the image.
		_, err := engine.client.InspectImage(container.Image)
		if err != nil {
			return true
		}
		seelog.Infof("Task engine [%s]: found cached image %s, use it directly for container %s",
			taskArn, container.Image, container.Name)
		return false
	default:
		// Need to pull the image for always and default agent pull behavior
		return true
	}
}

func (engine *DockerTaskEngine) concurrentPull(task *apitask.Task, container *apicontainer.Container) dockerapi.DockerContainerMetadata {
	seelog.Debugf("Task engine [%s]: attempting to obtain ImagePullDeleteLock to pull image %s for container %s",
		task.Arn, container.Image, container.Name)
	ImagePullDeleteLock.RLock()
	seelog.Debugf("Task engine [%s]: acquired ImagePullDeleteLock, start pulling image %s for container %s",
		task.Arn, container.Image, container.Name)
	defer seelog.Debugf("Task engine [%s]: released ImagePullDeleteLock after pulling image %s for container %s",
		task.Arn, container.Image, container.Name)
	defer ImagePullDeleteLock.RUnlock()

	// Record the task pull_started_at timestamp
	pullStart := engine.time().Now()
	ok := task.SetPullStartedAt(pullStart)
	if ok {
		seelog.Infof("Task engine [%s]: recording timestamp for starting image pulltime: %s",
			task.Arn, pullStart)
	}
	metadata := engine.pullAndUpdateContainerReference(task, container)
	if metadata.Error == nil {
		seelog.Infof("Task engine [%s]: finished pulling image %s for container %s in %s",
			task.Arn, container.Image, container.Name, time.Since(pullStart).String())
	} else {
		seelog.Errorf("Task engine [%s]: failed to pull image %s for container %s: %v",
			task.Arn, container.Image, container.Name, metadata.Error)
	}
	return metadata
}

func (engine *DockerTaskEngine) pullAndUpdateContainerReference(task *apitask.Task, container *apicontainer.Container) dockerapi.DockerContainerMetadata {
	// If a task is blocked here for some time, and before it starts pulling image,
	// the task's desired status is set to stopped, then don't pull the image
	if task.GetDesiredStatus() == apitaskstatus.TaskStopped {
		seelog.Infof("Task engine [%s]: task's desired status is stopped, skipping pulling image %s for container %s",
			task.Arn, container.Image, container.Name)
		container.SetDesiredStatus(apicontainerstatus.ContainerStopped)
		return dockerapi.DockerContainerMetadata{Error: TaskStoppedBeforePullBeginError{task.Arn}}
	}

	// Set the credentials for pull from ECR if necessary
	if container.ShouldPullWithExecutionRole() {
		executionCredentials, ok := engine.credentialsManager.GetTaskCredentials(task.GetExecutionCredentialsID())
		if !ok {
			seelog.Errorf("Task engine [%s]: unable to acquire ECR credentials for image %s for container %s",
				task.Arn, container.Image, container.Name)
			return dockerapi.DockerContainerMetadata{
				Error: dockerapi.CannotPullECRContainerError{
					FromError: errors.New("engine ecr credentials: not found"),
				},
			}
		}

		iamCredentials := executionCredentials.GetIAMRoleCredentials()
		container.SetRegistryAuthCredentials(iamCredentials)
		// Clean up the ECR pull credentials after pulling
		defer container.SetRegistryAuthCredentials(credentials.IAMRoleCredentials{})
	}

	// Apply registry auth data from ASM if required
	if container.ShouldPullWithASMAuth() {
		if err := task.PopulateASMAuthData(container); err != nil {
			seelog.Errorf("Task engine [%s]: unable to acquire Docker registry credentials for image %s for container %s",
				task.Arn, container.Image, container.Name)
			return dockerapi.DockerContainerMetadata{
				Error: dockerapi.CannotPullContainerAuthError{
					FromError: errors.New("engine docker private registry credentials: not found"),
				},
			}
		}
		defer container.SetASMDockerAuthConfig(types.AuthConfig{})
	}

	metadata := engine.client.PullImage(engine.ctx, container.Image, container.RegistryAuthentication, engine.cfg.ImagePullTimeout)

	// Don't add internal images(created by ecs-agent) into imagemanger state
	if container.IsInternal() {
		return metadata
	}
	pullSucceeded := metadata.Error == nil
	if pullSucceeded {
		dockerContainer := &apicontainer.DockerContainer{
			Container: container,
		}
		engine.state.AddPulledContainer(dockerContainer, task)
	}
	engine.updateContainerReference(pullSucceeded, container, task.Arn)
	return metadata
}

func (engine *DockerTaskEngine) updateContainerReference(pullSucceeded bool, container *apicontainer.Container, taskArn string) {
	err := engine.imageManager.RecordContainerReference(container)
	if err != nil {
		seelog.Errorf("Task engine [%s]: unable to add container reference to image state: %v",
			taskArn, err)
	}
	imageState, ok := engine.imageManager.GetImageStateFromImageName(container.Image)
	if ok && pullSucceeded {
		// Only need to update the pullSucceeded flag of the image state when its not yet set to true.
		if !imageState.GetPullSucceeded() {
			imageState.SetPullSucceeded(true)
			err = engine.dataClient.SaveImageState(imageState)
			if err != nil {
				seelog.Warnf("Task engine [%s]: unable to save image state: %v",
					taskArn, err)
			}
		}
	}
	engine.state.AddImageState(imageState)
}

func (engine *DockerTaskEngine) createContainer(task *apitask.Task, container *apicontainer.Container) dockerapi.DockerContainerMetadata {
	seelog.Infof("Task engine [%s]: creating container: %s", task.Arn, container.Name)
	client := engine.client
	if container.DockerConfig.Version != nil {
		client = client.WithVersion(dockerclient.DockerVersion(*container.DockerConfig.Version))
	}

	dockerContainerName := ""
	containerMap, ok := engine.state.ContainerMapByArn(task.Arn)
	if !ok {
		containerMap = make(map[string]*apicontainer.DockerContainer)
	} else {
		// looking for container that has docker name but not created
		for _, v := range containerMap {
			if v.Container.Name == container.Name {
				dockerContainerName = v.DockerName
				break
			}
		}
	}

	// Resolve HostConfig
	// we have to do this in create, not start, because docker no longer handles
	// merging create config with start hostconfig the same; e.g. memory limits
	// get lost
	dockerClientVersion, versionErr := client.APIVersion()
	if versionErr != nil {
		return dockerapi.DockerContainerMetadata{Error: CannotGetDockerClientVersionError{versionErr}}
	}
	hostConfig, hcerr := task.DockerHostConfig(container, containerMap, dockerClientVersion, engine.cfg)
	if hcerr != nil {
		return dockerapi.DockerContainerMetadata{Error: apierrors.NamedError(hcerr)}
	}

	if container.AWSLogAuthExecutionRole() {
		err := task.ApplyExecutionRoleLogsAuth(hostConfig, engine.credentialsManager)
		if err != nil {
			return dockerapi.DockerContainerMetadata{Error: apierrors.NamedError(err)}
		}
	}

	firelensConfig := container.GetFirelensConfig()
	if firelensConfig != nil {
		err := task.AddFirelensContainerBindMounts(firelensConfig, hostConfig, engine.cfg)
		if err != nil {
			return dockerapi.DockerContainerMetadata{Error: apierrors.NamedError(err)}
		}

		cerr := task.PopulateSecretLogOptionsToFirelensContainer(container)
		if cerr != nil {
			return dockerapi.DockerContainerMetadata{Error: apierrors.NamedError(cerr)}
		}

		if firelensConfig.Type == firelens.FirelensConfigTypeFluentd {
			// For fluentd router, needs to specify FLUENT_UID to root in order for the fluentd process to access
			// the socket created by Docker.
			container.MergeEnvironmentVariables(map[string]string{
				"FLUENT_UID": "0",
			})
		}
	}

	// If the container is using a special log driver type "awsfirelens", it means the container wants to use
	// the firelens container to send logs. In this case, override the log driver type to be fluentd
	// and specify appropriate tag and fluentd-address, so that the logs are sent to and routed by the firelens container.
	// Update the environment variables FLUENT_HOST and FLUENT_PORT depending on the supported network modes - bridge
	// and awsvpc. For reference - https://docs.docker.com/config/containers/logging/fluentd/.
	if hostConfig.LogConfig.Type == logDriverTypeFirelens {
		hostConfig.LogConfig = getFirelensLogConfig(task, container, hostConfig, engine.cfg)
		if task.IsNetworkModeAWSVPC() {
			container.MergeEnvironmentVariables(map[string]string{
				fluentNetworkHost: FluentAWSVPCHostValue,
				fluentNetworkPort: FluentNetworkPortValue,
			})
		} else if container.GetNetworkModeFromHostConfig() == "" || container.GetNetworkModeFromHostConfig() == apitask.BridgeNetworkMode {
			ipAddress, ok := getContainerHostIP(task.GetFirelensContainer().GetNetworkSettings())
			if !ok {
				err := apierrors.DockerClientConfigError{Msg: "unable to get BridgeIP for task in bridge  mode"}
				return dockerapi.DockerContainerMetadata{Error: apierrors.NamedError(&err)}
			}
			container.MergeEnvironmentVariables(map[string]string{
				fluentNetworkHost: ipAddress,
				fluentNetworkPort: FluentNetworkPortValue,
			})
		}
	}

	//Apply the log driver secret into container's LogConfig and Env secrets to container.Environment
	hasSecretAsEnvOrLogDriver := func(s apicontainer.Secret) bool {
		return s.Type == apicontainer.SecretTypeEnv || s.Target == apicontainer.SecretTargetLogDriver
	}
	if container.HasSecret(hasSecretAsEnvOrLogDriver) {
		err := task.PopulateSecrets(hostConfig, container)

		if err != nil {
			return dockerapi.DockerContainerMetadata{Error: apierrors.NamedError(err)}
		}
	}

	// Populate credentialspec resource
	if container.RequiresCredentialSpec() {
		seelog.Debugf("Obtained container %s with credentialspec resource requirement for task %s.", container.Name, task.Arn)
		var credSpecResource *credentialspec.CredentialSpecResource
		resource, ok := task.GetCredentialSpecResource()
		if !ok || len(resource) <= 0 {
			resMissingErr := &apierrors.DockerClientConfigError{Msg: "unable to fetch task resource credentialspec"}
			return dockerapi.DockerContainerMetadata{Error: apierrors.NamedError(resMissingErr)}
		}
		credSpecResource = resource[0].(*credentialspec.CredentialSpecResource)

		containerCredSpec, err := container.GetCredentialSpec()
		if err == nil && containerCredSpec != "" {
			// CredentialSpec mapping: input := credentialspec:file://test.json, output := credentialspec=file://test.json
			desiredCredSpecInjection, err := credSpecResource.GetTargetMapping(containerCredSpec)
			if err != nil || desiredCredSpecInjection == "" {
				missingErr := &apierrors.DockerClientConfigError{Msg: "unable to fetch valid credentialspec mapping"}
				return dockerapi.DockerContainerMetadata{Error: apierrors.NamedError(missingErr)}
			}

			// Inject containers' hostConfig.SecurityOpt with the credentialspec resource
			seelog.Infof("Injecting container %s with credentialspec %s.", container.Name, desiredCredSpecInjection)
			if len(hostConfig.SecurityOpt) == 0 {
				hostConfig.SecurityOpt = []string{desiredCredSpecInjection}
			} else {
				for idx, opt := range hostConfig.SecurityOpt {
					if strings.HasPrefix(opt, "credentialspec:") {
						hostConfig.SecurityOpt[idx] = desiredCredSpecInjection
					}
				}
			}

		} else {
			emptyErr := &apierrors.DockerClientConfigError{Msg: "unable to fetch valid credentialspec: " + err.Error()}
			return dockerapi.DockerContainerMetadata{Error: apierrors.NamedError(emptyErr)}
		}
	}

	if container.ShouldCreateWithEnvFiles() {
		err := task.MergeEnvVarsFromEnvfiles(container)
		if err != nil {
			seelog.Errorf("Error populating environment variables from specified files into container %s", container.Name)
			return dockerapi.DockerContainerMetadata{Error: apierrors.NamedError(err)}
		}
	}

	if execcmd.IsExecEnabledContainer(container) {
		tID, err := task.GetID()
		if err != nil {
			herr := &apierrors.HostConfigError{Msg: err.Error()}
			return dockerapi.DockerContainerMetadata{Error: apierrors.NamedError(herr)}
		}
		err = engine.execCmdMgr.InitializeContainer(tID, container, hostConfig)
		if err != nil {
			seelog.Warnf("Exec Agent initialization: %v . Continuing to start container without enabling exec feature.", err)

			// Emit a managedagent state chnage event if exec agent initialization fails
			engine.tasksLock.RLock()
			mTask, ok := engine.managedTasks[task.Arn]
			engine.tasksLock.RUnlock()
			if ok {
				mTask.emitManagedAgentEvent(mTask.Task, container, execcmd.ExecuteCommandAgentName, fmt.Sprintf("ExecuteCommandAgent Initialization failed - %v", err))
			} else {
				seelog.Errorf("Task engine [%s]: Failed to update status of ExecCommandAgent Process for container [%s]: managed task not found", task.Arn, container.Name)
			}
		}
	}

	config, err := task.DockerConfig(container, dockerClientVersion)
	if err != nil {
		return dockerapi.DockerContainerMetadata{Error: apierrors.NamedError(err)}
	}

	// Augment labels with some metadata from the agent. Explicitly do this last
	// such that it will always override duplicates in the provided raw config
	// data.
	config.Labels[labelTaskARN] = task.Arn
	config.Labels[labelContainerName] = container.Name
	config.Labels[labelTaskDefinitionFamily] = task.Family
	config.Labels[labelTaskDefinitionVersion] = task.Version
	config.Labels[labelCluster] = engine.cfg.Cluster

	if dockerContainerName == "" {
		// only alphanumeric and hyphen characters are allowed
		reInvalidChars := regexp.MustCompile("[^A-Za-z0-9-]+")
		name := reInvalidChars.ReplaceAllString(container.Name, "")

		dockerContainerName = "ecs-" + task.Family + "-" + task.Version + "-" + name + "-" + utils.RandHex()

		// Pre-add the container in case we stop before the next, more useful,
		// AddContainer call. This ensures we have a way to get the container if
		// we die before 'createContainer' returns because we can inspect by
		// name
		engine.state.AddContainer(&apicontainer.DockerContainer{
			DockerName: dockerContainerName,
			Container:  container,
		}, task)
		seelog.Infof("Task engine [%s]: created container name mapping for task:  %s -> %s",
			task.Arn, container.Name, dockerContainerName)
	}

	// Create metadata directory and file then populate it with common metadata of all containers of this task
	// Afterwards add this directory to the container's mounts if file creation was successful
	if engine.cfg.ContainerMetadataEnabled.Enabled() && !container.IsInternal() {
		info, infoErr := engine.client.Info(engine.ctx, dockerclient.InfoTimeout)
		if infoErr != nil {
			seelog.Warnf("Task engine [%s]: unable to get docker info : %v",
				task.Arn, infoErr)
		}
		mderr := engine.metadataManager.Create(config, hostConfig, task, container.Name, info.SecurityOptions)
		if mderr != nil {
			seelog.Warnf("Task engine [%s]: unable to create metadata for container %s: %v",
				task.Arn, container.Name, mderr)
		}
	}

	createContainerBegin := time.Now()
	metadata := client.CreateContainer(engine.ctx, config, hostConfig,
		dockerContainerName, engine.cfg.ContainerCreateTimeout)
	if metadata.DockerID != "" {
		seelog.Infof("Task engine [%s]: created docker container for task: %s -> %s",
			task.Arn, container.Name, metadata.DockerID)
		dockerContainer := &apicontainer.DockerContainer{DockerID: metadata.DockerID,
			DockerName: dockerContainerName,
			Container:  container}
		engine.state.AddContainer(dockerContainer, task)
		engine.saveDockerContainerData(dockerContainer)
	}
	container.SetLabels(config.Labels)
	seelog.Infof("Task engine [%s]: created docker container for task: %s -> %s, took %s",
		task.Arn, container.Name, metadata.DockerID, time.Since(createContainerBegin))
	container.SetRuntimeID(metadata.DockerID)
	return metadata
}

func getFirelensLogConfig(task *apitask.Task, container *apicontainer.Container, hostConfig *dockercontainer.HostConfig, cfg *config.Config) dockercontainer.LogConfig {
	fields := strings.Split(task.Arn, "/")
	taskID := fields[len(fields)-1]
	tag := fmt.Sprintf(fluentTagDockerFormat, container.Name, taskID)
	fluentd := socketPathPrefix + filepath.Join(cfg.DataDirOnHost, dataLogDriverPath, taskID, dataLogDriverSocketPath)
	logConfig := hostConfig.LogConfig
	logConfig.Type = logDriverTypeFluentd
	logConfig.Config = make(map[string]string)
	logConfig.Config[logDriverTag] = tag
	logConfig.Config[logDriverFluentdAddress] = fluentd
	logConfig.Config[logDriverAsyncConnect] = strconv.FormatBool(true)
	logConfig.Config[logDriverSubSecondPrecision] = strconv.FormatBool(true)
	seelog.Debugf("Applying firelens log config for container %s: %v", container.Name, logConfig)
	return logConfig
}

func (engine *DockerTaskEngine) startContainer(task *apitask.Task, container *apicontainer.Container) dockerapi.DockerContainerMetadata {
	seelog.Infof("Task engine [%s]: starting container: %s (Runtime ID: %s)", task.Arn, container.Name, container.GetRuntimeID())
	client := engine.client
	if container.DockerConfig.Version != nil {
		client = client.WithVersion(dockerclient.DockerVersion(*container.DockerConfig.Version))
	}

	dockerID, err := engine.getDockerID(task, container)
	if err != nil {
		return dockerapi.DockerContainerMetadata{
			Error: dockerapi.CannotStartContainerError{
				FromError: err,
			},
		}
	}

	startContainerBegin := time.Now()
	dockerContainerMD := client.StartContainer(engine.ctx, dockerID, engine.cfg.ContainerStartTimeout)
	if dockerContainerMD.Error != nil {
		return dockerContainerMD
	}

	seelog.Infof("Task engine [%s]: started docker container for task: %s -> %s, took %s",
		task.Arn, container.Name, dockerContainerMD.DockerID, time.Since(startContainerBegin))

	// Get metadata through container inspection and available task information then write this to the metadata file
	// Performs this in the background to avoid delaying container start
	// TODO: Add a state to the apicontainer.Container for the status of the metadata file (Whether it needs update) and
	// add logic to engine state restoration to do a metadata update for containers that are running after the agent was restarted
	if engine.cfg.ContainerMetadataEnabled.Enabled() && !container.IsInternal() {
		go func() {
			err := engine.metadataManager.Update(engine.ctx, dockerID, task, container.Name)
			if err != nil {
				seelog.Warnf("Task engine [%s]: failed to update metadata file for container %s: %v",
					task.Arn, container.Name, err)
				return
			}
			container.SetMetadataFileUpdated()
			seelog.Debugf("Task engine [%s]: updated metadata file for container %s",
				task.Arn, container.Name)
		}()
	}

	// If container is a firelens container, fluent host is needed to be added to the environment variable for the task.
	// For the supported network mode - bridge and awsvpc, the awsvpc take the host 127.0.0.1 but in bridge mode,
	// there is a need to wait for the IP to be present before the container using the firelens can be created.
	if container.GetFirelensConfig() != nil {
		if !task.IsNetworkModeAWSVPC() && (container.GetNetworkModeFromHostConfig() == "" || container.GetNetworkModeFromHostConfig() == apitask.BridgeNetworkMode) {
			_, gotContainerIP := getContainerHostIP(dockerContainerMD.NetworkSettings)
			if !gotContainerIP {
				getIPBridgeBackoff := retry.NewExponentialBackoff(minGetIPBridgeTimeout, maxGetIPBridgeTimeout, getIPBridgeRetryJitterMultiplier, getIPBridgeRetryDelayMultiplier)
				contextWithTimeout, cancel := context.WithTimeout(engine.ctx, time.Minute)
				defer cancel()
				err := retry.RetryWithBackoffCtx(contextWithTimeout, getIPBridgeBackoff, func() error {
					inspectOutput, err := engine.client.InspectContainer(engine.ctx, dockerContainerMD.DockerID,
						dockerclient.InspectContainerTimeout)
					if err != nil {
						return err
					}
					_, gotIPBridge := getContainerHostIP(inspectOutput.NetworkSettings)
					if gotIPBridge {
						dockerContainerMD.NetworkSettings = inspectOutput.NetworkSettings
						return nil
					} else {
						return errors.New("Bridge IP not available to use for firelens")
					}
				})
				if err != nil {
					return dockerapi.DockerContainerMetadata{
						Error: dockerapi.CannotStartContainerError{FromError: err},
					}
				}
			}

		}
	}
	if execcmd.IsExecEnabledContainer(container) {
		if ma, _ := container.GetManagedAgentByName(execcmd.ExecuteCommandAgentName); !ma.InitFailed {
			reason := "ExecuteCommandAgent started"
			if err := engine.execCmdMgr.StartAgent(engine.ctx, engine.client, task, container, dockerID); err != nil {
				reason = err.Error()
				seelog.Errorf("Task engine [%s]: Failed to start ExecCommandAgent Process for container [%s]: %v", task.Arn, container.Name, err)
			}

			engine.tasksLock.RLock()
			mTask, ok := engine.managedTasks[task.Arn]
			engine.tasksLock.RUnlock()
			// whether we started or failed to start, we'll want to emit a state change event
			// redundant state change events like RUNNING->RUNNING are allowed
			if ok {
				mTask.emitManagedAgentEvent(mTask.Task, container, execcmd.ExecuteCommandAgentName, reason)
			} else {
				seelog.Errorf("Task engine [%s]: Failed to update status of ExecCommandAgent Process for container [%s]: managed task not found", task.Arn, container.Name)
			}
		}
	}
	return dockerContainerMD
}

func (engine *DockerTaskEngine) provisionContainerResources(task *apitask.Task, container *apicontainer.Container) dockerapi.DockerContainerMetadata {
	seelog.Infof("Task engine [%s]: setting up container resources for container [%s]",
		task.Arn, container.Name)
	containerInspectOutput, err := engine.inspectContainer(task, container)
	if err != nil {
		return dockerapi.DockerContainerMetadata{
			Error: ContainerNetworkingError{
				fromError: errors.Wrap(err,
					"container resource provisioning: cannot setup task network namespace due to error inspecting pause container"),
			},
		}
	}

	task.SetPausePIDInVolumeResources(strconv.Itoa(containerInspectOutput.State.Pid))

	cniConfig, err := engine.buildCNIConfigFromTaskContainer(task, containerInspectOutput, true)
	if err != nil {
		return dockerapi.DockerContainerMetadata{
			Error: ContainerNetworkingError{
				fromError: errors.Wrap(err,
					"container resource provisioning: unable to build cni configuration"),
			},
		}
	}

	// Invoke the libcni to config the network namespace for the container
	result, err := engine.cniClient.SetupNS(engine.ctx, cniConfig, cniSetupTimeout)
	if err != nil {
		seelog.Errorf("Task engine [%s]: unable to configure pause container namespace: %v",
			task.Arn, err)
		return dockerapi.DockerContainerMetadata{
			DockerID: cniConfig.ContainerID,
			Error: ContainerNetworkingError{errors.Wrap(err,
				"container resource provisioning: failed to setup network namespace")},
		}
	}

	taskIP := result.IPs[0].Address.IP.String()
	seelog.Infof("Task engine [%s]: associated with ip address '%s'", task.Arn, taskIP)
	engine.state.AddTaskIPAddress(taskIP, task.Arn)
	task.SetLocalIPAddress(taskIP)
	engine.saveTaskData(task)
	return dockerapi.DockerContainerMetadata{
		DockerID: cniConfig.ContainerID,
	}
}

// cleanupPauseContainerNetwork will clean up the network namespace of pause container
func (engine *DockerTaskEngine) cleanupPauseContainerNetwork(task *apitask.Task, container *apicontainer.Container) error {
	delay := time.Duration(engine.cfg.ENIPauseContainerCleanupDelaySeconds) * time.Second
	if engine.handleDelay != nil && delay > 0 {
		seelog.Infof("Task engine [%s]: waiting %s before cleaning up pause container.", task.Arn, delay)
		engine.handleDelay(delay)
	}
	containerInspectOutput, err := engine.inspectContainer(task, container)
	if err != nil {
		return errors.Wrap(err, "engine: cannot cleanup task network namespace due to error inspecting pause container")
	}

	seelog.Infof("Task engine [%s]: cleaning up the network namespace", task.Arn)
	cniConfig, err := engine.buildCNIConfigFromTaskContainer(task, containerInspectOutput, false)
	if err != nil {
		return errors.Wrapf(err,
			"engine: failed cleanup task network namespace, task: %s", task.String())
	}

	return engine.cniClient.CleanupNS(engine.ctx, cniConfig, cniCleanupTimeout)
}

// buildCNIConfigFromTaskContainer builds a CNI config for the task and container.
func (engine *DockerTaskEngine) buildCNIConfigFromTaskContainer(
	task *apitask.Task,
	containerInspectOutput *types.ContainerJSON,
	includeIPAMConfig bool) (*ecscni.Config, error) {
	cniConfig := &ecscni.Config{
		BlockInstanceMetadata:  engine.cfg.AWSVPCBlockInstanceMetdata.Enabled(),
		MinSupportedCNIVersion: config.DefaultMinSupportedCNIVersion,
	}
	if engine.cfg.OverrideAWSVPCLocalIPv4Address != nil &&
		len(engine.cfg.OverrideAWSVPCLocalIPv4Address.IP) != 0 &&
		len(engine.cfg.OverrideAWSVPCLocalIPv4Address.Mask) != 0 {
		cniConfig.IPAMV4Address = engine.cfg.OverrideAWSVPCLocalIPv4Address
	}
	if len(engine.cfg.AWSVPCAdditionalLocalRoutes) != 0 {
		cniConfig.AdditionalLocalRoutes = engine.cfg.AWSVPCAdditionalLocalRoutes
	}

	cniConfig.ContainerPID = strconv.Itoa(containerInspectOutput.State.Pid)
	cniConfig.ContainerID = containerInspectOutput.ID

	cniConfig, err := task.BuildCNIConfig(includeIPAMConfig, cniConfig)
	if err != nil {
		return nil, errors.Wrapf(err, "engine: failed to build cni configuration from task")
	}

	return cniConfig, nil
}

func (engine *DockerTaskEngine) inspectContainer(task *apitask.Task, container *apicontainer.Container) (*types.ContainerJSON, error) {
	dockerID, err := engine.getDockerID(task, container)
	if err != nil {
		return nil, err
	}

	return engine.client.InspectContainer(engine.ctx, dockerID, dockerclient.InspectContainerTimeout)
}

func (engine *DockerTaskEngine) stopContainer(task *apitask.Task, container *apicontainer.Container) dockerapi.DockerContainerMetadata {
	seelog.Infof("Task engine [%s]: stopping container [%s]", task.Arn, container.Name)

	dockerID, err := engine.getDockerID(task, container)
	if err != nil {
		return dockerapi.DockerContainerMetadata{
			Error: dockerapi.CannotStopContainerError{
				FromError: err,
			},
		}
	}

	// Cleanup the pause container network namespace before stop the container
	if container.Type == apicontainer.ContainerCNIPause {
		err := engine.cleanupPauseContainerNetwork(task, container)
		if err != nil {
			seelog.Errorf("Task engine [%s]: unable to cleanup pause container network namespace: %v",
				task.Arn, err)
		}
		seelog.Infof("Task engine [%s]: cleaned pause container network namespace", task.Arn)
	}

	apiTimeoutStopContainer := container.GetStopTimeout()
	if apiTimeoutStopContainer <= 0 {
		apiTimeoutStopContainer = engine.cfg.DockerStopTimeout
	}

	return engine.client.StopContainer(engine.ctx, dockerID, apiTimeoutStopContainer)
}

func (engine *DockerTaskEngine) removeContainer(task *apitask.Task, container *apicontainer.Container) error {
	seelog.Infof("Task engine [%s]: removing container: %s", task.Arn, container.Name)

	dockerID, err := engine.getDockerID(task, container)
	if err != nil {
		return err
	}

	return engine.client.RemoveContainer(engine.ctx, dockerID, dockerclient.RemoveContainerTimeout)
}

// updateTaskUnsafe determines if a new transition needs to be applied to the
// referenced task, and if needed applies it. It should not be called anywhere
// but from 'AddTask' and is protected by the tasksLock lock there.
func (engine *DockerTaskEngine) updateTaskUnsafe(task *apitask.Task, update *apitask.Task) {
	managedTask, ok := engine.managedTasks[task.Arn]
	if !ok {
		seelog.Criticalf("Task engine [%s]: ACS message for a task we thought we managed, but don't!  Aborting.",
			task.Arn)
		return
	}
	// Keep the lock because sequence numbers cannot be correct unless they are
	// also read in the order addtask was called
	// This does block the engine's ability to ingest any new events (including
	// stops for past tasks, ack!), but this is necessary for correctness
	updateDesiredStatus := update.GetDesiredStatus()
	seelog.Debugf("Task engine [%s]: putting update on the acs channel: [%s] with seqnum [%d]",
		task.Arn, updateDesiredStatus.String(), update.StopSequenceNumber)
	managedTask.emitACSTransition(acsTransition{
		desiredStatus: updateDesiredStatus,
		seqnum:        update.StopSequenceNumber,
	})
	seelog.Debugf("Task engine [%s]: update taken off the acs channel: [%s] with seqnum [%d]",
		task.Arn, updateDesiredStatus.String(), update.StopSequenceNumber)
}

// transitionContainer calls applyContainerState, and then notifies the managed
// task of the change. transitionContainer is called by progressTask and
// by handleStoppedToRunningContainerTransition.
func (engine *DockerTaskEngine) transitionContainer(task *apitask.Task, container *apicontainer.Container, to apicontainerstatus.ContainerStatus) {
	// Let docker events operate async so that we can continue to handle ACS / other requests
	// This is safe because 'applyContainerState' will not mutate the task
	metadata := engine.applyContainerState(task, container, to)

	engine.tasksLock.RLock()
	managedTask, ok := engine.managedTasks[task.Arn]
	engine.tasksLock.RUnlock()
	if ok {
		managedTask.emitDockerContainerChange(dockerContainerChange{
			container: container,
			event: dockerapi.DockerContainerChangeEvent{
				Status:                  to,
				DockerContainerMetadata: metadata,
			},
		})
	}
}

// applyContainerState moves the container to the given state by calling the
// function defined in the transitionFunctionMap for the state
func (engine *DockerTaskEngine) applyContainerState(task *apitask.Task, container *apicontainer.Container, nextState apicontainerstatus.ContainerStatus) dockerapi.DockerContainerMetadata {
	transitionFunction, ok := engine.transitionFunctionMap()[nextState]
	if !ok {
		seelog.Criticalf("Task engine [%s]: unsupported desired state transition for container [%s]: %s",
			task.Arn, container.Name, nextState.String())
		return dockerapi.DockerContainerMetadata{Error: &impossibleTransitionError{nextState}}
	}
	metadata := transitionFunction(task, container)
	if metadata.Error != nil {
		seelog.Infof("Task engine [%s]: error transitioning container [%s (Runtime ID: %s)] to [%s]: %v",
			task.Arn, container.Name, container.GetRuntimeID(), nextState.String(), metadata.Error)
	} else {
		seelog.Debugf("Task engine [%s]: transitioned container [%s (Runtime ID: %s)] to [%s]",
			task.Arn, container.Name, container.GetRuntimeID(), nextState.String())
	}
	return metadata
}

// transitionFunctionMap provides the logic for the simple state machine of the
// DockerTaskEngine. Each desired state maps to a function that can be called
// to try and move the task to that desired state.
func (engine *DockerTaskEngine) transitionFunctionMap() map[apicontainerstatus.ContainerStatus]transitionApplyFunc {
	return engine.containerStatusToTransitionFunction
}

type transitionApplyFunc (func(*apitask.Task, *apicontainer.Container) dockerapi.DockerContainerMetadata)

// State is a function primarily meant for testing usage; it is explicitly not
// part of the TaskEngine interface and should not be relied upon.
// It returns an internal representation of the state of this DockerTaskEngine.
func (engine *DockerTaskEngine) State() dockerstate.TaskEngineState {
	return engine.state
}

// Version returns the underlying docker version.
func (engine *DockerTaskEngine) Version() (string, error) {
	return engine.client.Version(engine.ctx, dockerclient.VersionTimeout)
}

func (engine *DockerTaskEngine) updateMetadataFile(task *apitask.Task, cont *apicontainer.DockerContainer) {
	err := engine.metadataManager.Update(engine.ctx, cont.DockerID, task, cont.Container.Name)
	if err != nil {
		seelog.Errorf("Task engine [%s]: failed to update metadata file for container %s: %v",
			task.Arn, cont.Container.Name, err)
	} else {
		cont.Container.SetMetadataFileUpdated()
		seelog.Debugf("Task engine [%s]: updated metadata file for container %s",
			task.Arn, cont.Container.Name)
	}
}

func getContainerHostIP(networkSettings *types.NetworkSettings) (string, bool) {
	if networkSettings == nil {
		return "", false
	} else if networkSettings.IPAddress != "" {
		return networkSettings.IPAddress, true
	} else if len(networkSettings.Networks) > 0 {
		for mode, network := range networkSettings.Networks {
			if mode == apitask.BridgeNetworkMode && network.IPAddress != "" {
				return network.IPAddress, true
			}
		}
	}
	return "", false
}

func (engine *DockerTaskEngine) getDockerID(task *apitask.Task, container *apicontainer.Container) (string, error) {
	runtimeID := container.GetRuntimeID()
	if runtimeID != "" {
		return runtimeID, nil
	}
	containerMap, ok := engine.state.ContainerMapByArn(task.Arn)
	if !ok {
		return "", errors.Errorf("container name=%s belongs to unrecognized task taskArn=%s", container.Name, task.Arn)
	}

	dockerContainer, ok := containerMap[container.Name]
	if !ok {
		return "", errors.Errorf("container name=%s not recognized by agent", container.Name)
	}

	if dockerContainer.DockerID == "" {
		return dockerContainer.DockerName, nil
	}
	return dockerContainer.DockerID, nil
}<|MERGE_RESOLUTION|>--- conflicted
+++ resolved
@@ -293,21 +293,13 @@
 		}
 		// get IP and ports for the task's containers
 		for _, c := range task.Containers {
-<<<<<<< HEAD
-			ip := task.GetLocalIPAddress()
-=======
 			ip := task.GetPrimaryENI().IPV4Addresses[0]
->>>>>>> 531be463
 			if ip == "" {
 				seelog.Infof("ip not found -- need another way to get it")
 				break
 			}
 			seelog.Infof("ip is obtained successfully - %s", ip)
-<<<<<<< HEAD
-			ports := c.GetKnownPortBindings()
-=======
 			ports := c.Ports
->>>>>>> 531be463
 			timeout := 2 * time.Second
 			for _, port := range ports {
 				seelog.Infof("port for ip %is is %s", ip, port)
