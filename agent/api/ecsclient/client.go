// Copyright 2014-2017 Amazon.com, Inc. or its affiliates. All Rights Reserved.
//
// Licensed under the Apache License, Version 2.0 (the "License"). You may
// not use this file except in compliance with the License. A copy of the
// License is located at
//
//	http://aws.amazon.com/apache2.0/
//
// or in the "license" file accompanying this file. This file is distributed
// on an "AS IS" BASIS, WITHOUT WARRANTIES OR CONDITIONS OF ANY KIND, either
// express or implied. See the License for the specific language governing
// permissions and limitations under the License.

package ecsclient

import (
	"errors"
	"runtime"
	"strings"
	"time"

	"github.com/aws/amazon-ecs-agent/agent/api"
	"github.com/aws/amazon-ecs-agent/agent/async"
	"github.com/aws/amazon-ecs-agent/agent/config"
	"github.com/aws/amazon-ecs-agent/agent/ec2"
	"github.com/aws/amazon-ecs-agent/agent/ecs_client/model/ecs"
	"github.com/aws/amazon-ecs-agent/agent/httpclient"
	"github.com/aws/amazon-ecs-agent/agent/utils"
	"github.com/aws/aws-sdk-go/aws"
	"github.com/aws/aws-sdk-go/aws/credentials"
	"github.com/aws/aws-sdk-go/aws/session"
	"github.com/cihub/seelog"
	"github.com/docker/docker/pkg/system"
)

const (
	ecsMaxReasonLength    = 255
	pollEndpointCacheSize = 1
	pollEndpointCacheTTL  = 20 * time.Minute
	roundtripTimeout      = 5 * time.Second

	vpcIDAttributeName    = "ecs.vpc-id"
	subnetIDAttributeName = "ecs.subnet-id"
)

// APIECSClient implements ECSClient
type APIECSClient struct {
	credentialProvider      *credentials.Credentials
	config                  *config.Config
	standardClient          api.ECSSDK
	submitStateChangeClient api.ECSSubmitStateSDK
	ec2metadata             ec2.EC2MetadataClient
	pollEndpoinCache        async.Cache
}

// NewECSClient creates a new ECSClient interface object
func NewECSClient(
	credentialProvider *credentials.Credentials,
	config *config.Config,
	ec2MetadataClient ec2.EC2MetadataClient) api.ECSClient {

	var ecsConfig aws.Config
	ecsConfig.Credentials = credentialProvider
	ecsConfig.Region = &config.AWSRegion
	ecsConfig.HTTPClient = httpclient.New(roundtripTimeout, config.AcceptInsecureCert)
	if config.APIEndpoint != "" {
		ecsConfig.Endpoint = &config.APIEndpoint
	}
	standardClient := ecs.New(session.New(&ecsConfig))
	submitStateChangeClient := newSubmitStateChangeClient(&ecsConfig)
	pollEndpoinCache := async.NewLRUCache(pollEndpointCacheSize, pollEndpointCacheTTL)
	return &APIECSClient{
		credentialProvider:      credentialProvider,
		config:                  config,
		standardClient:          standardClient,
		submitStateChangeClient: submitStateChangeClient,
		ec2metadata:             ec2MetadataClient,
		pollEndpoinCache:        pollEndpoinCache,
	}
}

// SetSDK overrides the SDK to the given one. This is useful for injecting a
// test implementation
func (client *APIECSClient) SetSDK(sdk api.ECSSDK) {
	client.standardClient = sdk
}

// SetSubmitStateChangeSDK overrides the SDK to the given one. This is useful
// for injecting a test implementation
func (client *APIECSClient) SetSubmitStateChangeSDK(sdk api.ECSSubmitStateSDK) {
	client.submitStateChangeClient = sdk
}

// CreateCluster creates a cluster from a given name and returns its arn
func (client *APIECSClient) CreateCluster(clusterName string) (string, error) {
	resp, err := client.standardClient.CreateCluster(&ecs.CreateClusterInput{ClusterName: &clusterName})
	if err != nil {
		seelog.Criticalf("Could not create cluster: %v", err)
		return "", err
	}
	seelog.Infof("Created a cluster named: %s", clusterName)
	return *resp.Cluster.ClusterName, nil
}

// RegisterContainerInstance calculates the appropriate resources, creates
// the default cluster if necessary, and returns the registered
// ContainerInstanceARN if successful. Supplying a non-empty container
// instance ARN allows a container instance to update its registered
// resources.
func (client *APIECSClient) RegisterContainerInstance(containerInstanceArn string, attributes []*ecs.Attribute) (string, error) {
	clusterRef := client.config.Cluster
	// If our clusterRef is empty, we should try to create the default
	if clusterRef == "" {
		clusterRef = config.DefaultClusterName
		defer func() {
			// Update the config value to reflect the cluster we end up in
			client.config.Cluster = clusterRef
		}()
		// Attempt to register without checking existence of the cluster so we don't require
		// excess permissions in the case where the cluster already exists and is active
		containerInstanceArn, err := client.registerContainerInstance(clusterRef, containerInstanceArn, attributes)
		if err == nil {
			return containerInstanceArn, nil
		}
		// If trying to register fails, try to create the cluster before calling
		// register again
		clusterRef, err = client.CreateCluster(clusterRef)
		if err != nil {
			return "", err
		}
	}
	return client.registerContainerInstance(clusterRef, containerInstanceArn, attributes)
}

func (client *APIECSClient) registerContainerInstance(clusterRef string, containerInstanceArn string, attributes []*ecs.Attribute) (string, error) {
	registerRequest := ecs.RegisterContainerInstanceInput{Cluster: &clusterRef}
	var registrationAttributes []*ecs.Attribute
	if containerInstanceArn != "" {
		// We are re-connecting a previously registered instance, restored from snapshot.
		registerRequest.ContainerInstanceArn = &containerInstanceArn
	} else {
		// This is a new instance, not previously registered.
		// Custom attribute registration only happens on initial instance registration.
		for _, attribute := range client.getCustomAttributes() {
			seelog.Debugf("Added a new custom attribute %v=%v",
				aws.StringValue(attribute.Name),
				aws.StringValue(attribute.Value),
			)
			registrationAttributes = append(registrationAttributes, attribute)
		}
	}
	// Standard attributes are included with all registrations.
	registrationAttributes = append(registrationAttributes, attributes...)

	vpcAttributes, err := client.getVPCAttributes()
	if err != nil {
		// This error is processed only if the instance is launched with a VPC
		if !launchedWithoutVPC(err) {
			return "", err
		}
		// Not a VPC. Remove task networking capability
		seelog.Infof("VPC and Subnet IDs are not set for instance in Instance Metadata; Disabling Task ENI capability")
		client.config.TaskENIEnabled = false
	}
	// Add VPC ID and Subnet ID attributes if any
	for _, attribute := range vpcAttributes {
		registrationAttributes = append(registrationAttributes, attribute)
	}
	// Add additional attributes such as the os type
	for _, attribute := range client.getAdditionalAttributes() {
		registrationAttributes = append(registrationAttributes, attribute)
	}
	registerRequest.Attributes = registrationAttributes
<<<<<<< HEAD
=======
	instanceIdentityDoc, err := client.ec2metadata.GetDynamicData(ec2.InstanceIdentityDocumentResource)
>>>>>>> baf952b2
	iidRetrieved := true
	instanceIdentityDoc, err := client.ec2metadata.ReadResource(ec2.InstanceIdentityDocumentResource)
	if err != nil {
		seelog.Errorf("Unable to get instance identity document: %v", err)
		iidRetrieved = false
		instanceIdentityDoc = ""
	}
	registerRequest.InstanceIdentityDocument = &instanceIdentityDoc

	instanceIdentitySignature := ""
	if iidRetrieved {
<<<<<<< HEAD
		instanceIdentitySignature, err = client.ec2metadata.ReadResource(ec2.InstanceIdentityDocumentSignatureResource)
=======
		instanceIdentitySignature, err = client.ec2metadata.GetDynamicData(ec2.InstanceIdentityDocumentSignatureResource)
>>>>>>> baf952b2
		if err != nil {
			seelog.Errorf("Unable to get instance identity signature: %v", err)
		}
	}

	registerRequest.InstanceIdentityDocumentSignature = &instanceIdentitySignature

	// Micro-optimization, the pointer to this is used multiple times below
	integerStr := "INTEGER"

	cpu, mem := getCpuAndMemory()
	mem = mem - int64(client.config.ReservedMemory)

	cpuResource := ecs.Resource{
		Name:         utils.Strptr("CPU"),
		Type:         &integerStr,
		IntegerValue: &cpu,
	}
	memResource := ecs.Resource{
		Name:         utils.Strptr("MEMORY"),
		Type:         &integerStr,
		IntegerValue: &mem,
	}
	portResource := ecs.Resource{
		Name:           utils.Strptr("PORTS"),
		Type:           utils.Strptr("STRINGSET"),
		StringSetValue: utils.Uint16SliceToStringSlice(client.config.ReservedPorts),
	}
	udpPortResource := ecs.Resource{
		Name:           utils.Strptr("PORTS_UDP"),
		Type:           utils.Strptr("STRINGSET"),
		StringSetValue: utils.Uint16SliceToStringSlice(client.config.ReservedPortsUDP),
	}

	resources := []*ecs.Resource{&cpuResource, &memResource, &portResource, &udpPortResource}
	registerRequest.TotalResources = resources

	resp, err := client.standardClient.RegisterContainerInstance(&registerRequest)
	if err != nil {
		seelog.Errorf("Could not register: %v", err)
		return "", err
	}
	seelog.Info("Registered container instance with cluster!")
	err = validateRegisteredAttributes(registerRequest.Attributes, resp.ContainerInstance.Attributes)
	return aws.StringValue(resp.ContainerInstance.ContainerInstanceArn), err
}

func attributesToMap(attributes []*ecs.Attribute) map[string]string {
	attributeMap := make(map[string]string)
	attribs := attributes
	for _, attribute := range attribs {
		attributeMap[aws.StringValue(attribute.Name)] = aws.StringValue(attribute.Value)
	}
	return attributeMap
}

func findMissingAttributes(expectedAttributes, actualAttributes map[string]string) ([]string, error) {
	missingAttributes := make([]string, 0)
	var err error
	for key, val := range expectedAttributes {
		if actualAttributes[key] != val {
			missingAttributes = append(missingAttributes, key)
		} else {
			seelog.Tracef("Response contained expected value for attribute %v", key)
		}
	}
	if len(missingAttributes) > 0 {
		err = utils.NewAttributeError("Attribute validation failed")
	}
	return missingAttributes, err
}

func validateRegisteredAttributes(expectedAttributes, actualAttributes []*ecs.Attribute) error {
	var err error
	expectedAttributesMap := attributesToMap(expectedAttributes)
	actualAttributesMap := attributesToMap(actualAttributes)
	missingAttributes, err := findMissingAttributes(expectedAttributesMap, actualAttributesMap)
	if err != nil {
		msg := strings.Join(missingAttributes, ",")
		seelog.Errorf("Error registering attributes: %v", msg)
	}
	return err
}

func getCpuAndMemory() (int64, int64) {
	memInfo, err := system.ReadMemInfo()
	mem := int64(0)
	if err == nil {
		mem = memInfo.MemTotal / 1024 / 1024 // MiB
	} else {
		seelog.Errorf("Unable getting memory info: %v", err)
	}

	cpu := runtime.NumCPU() * 1024

	return int64(cpu), mem
}

func (client *APIECSClient) getAdditionalAttributes() []*ecs.Attribute {
	return []*ecs.Attribute{&ecs.Attribute{
		Name:  aws.String("ecs.os-type"),
		Value: aws.String(api.OSType),
	}}
}

func (client *APIECSClient) getVPCAttributes() ([]*ecs.Attribute, error) {
	mac, err := client.ec2metadata.PrimaryENIMAC()
	if err != nil {
		seelog.Warnf("Unable to get the MAC address of the primary network interface: %v", err)
		return nil, err
	}

	vpcID, err := client.ec2metadata.VPCID(mac)
	if err != nil {
		seelog.Warnf("Unable to get the VPC ID of the primary network interface: %v", err)
		return nil, err
	}

	subnetID, err := client.ec2metadata.SubnetID(mac)
	if err != nil {
		seelog.Warnf("Unable to get the Subnet ID of the primary network interface: %v", err)
		return nil, err
	}

	return []*ecs.Attribute{
		{
			Name:  aws.String(vpcIDAttributeName),
			Value: aws.String(vpcID),
		},
		{
			Name:  aws.String(subnetIDAttributeName),
			Value: aws.String(subnetID),
		},
	}, nil
}

func launchedWithoutVPC(err error) bool {
	metadataError, ok := err.(*ec2.MetadataError)
	if !ok {
		return false
	}

	return metadataError.LaunchedWithoutVPC()
}

func (client *APIECSClient) getCustomAttributes() []*ecs.Attribute {
	var attributes []*ecs.Attribute
	for attribute, value := range client.config.InstanceAttributes {
		attributes = append(attributes, &ecs.Attribute{
			Name:  aws.String(attribute),
			Value: aws.String(value),
		})
	}
	return attributes
}

func (client *APIECSClient) SubmitTaskStateChange(change api.TaskStateChange) error {
	// Submit attachment state change
	if change.Attachments != nil {
		var attachments []*ecs.AttachmentStateChange

		eniStatus := change.Attachments.Status.String()
		attachments = []*ecs.AttachmentStateChange{
			{
				AttachmentArn: &change.Attachments.AttachmentArn,
				Status:        &eniStatus,
			},
		}

		_, err := client.submitStateChangeClient.SubmitTaskStateChange(&ecs.SubmitTaskStateChangeInput{
			Cluster:     &client.config.Cluster,
			Task:        &change.TaskArn,
			Attachments: attachments,
		})
		if err != nil {
			seelog.Warnf("Could not submit an attachment state change: %v", err)
			return err
		}

		return nil
	}

	// Submit task state change
	if change.Status == api.TaskStatusNone {
		seelog.Warnf("SubmitTaskStateChange called with an invalid change: %s", change.String())
		return errors.New("ecs api client: SubmitTaskStateChange called with an invalid change")
	}

	if change.Status != api.TaskRunning && change.Status != api.TaskStopped {
		seelog.Debugf("Not submitting unsupported upstream task state: %s", change.Status.String())
		// Not really an error
		return nil
	}

	taskStatus := change.Status.String()
	_, err := client.submitStateChangeClient.SubmitTaskStateChange(&ecs.SubmitTaskStateChangeInput{
		Cluster: aws.String(client.config.Cluster),
		Task:    aws.String(change.TaskArn),
		Status:  aws.String(taskStatus),
		Reason:  aws.String(change.Reason),
	})
	if err != nil {
		seelog.Warnf("Could not submit task state change: [%s]: %v", change.String(), err)
		return err
	}
	return nil
}

func (client *APIECSClient) SubmitContainerStateChange(change api.ContainerStateChange) error {
	req := ecs.SubmitContainerStateChangeInput{
		Cluster:       &client.config.Cluster,
		Task:          &change.TaskArn,
		ContainerName: &change.ContainerName,
	}
	if change.Reason != "" {
		if len(change.Reason) > ecsMaxReasonLength {
			trimmed := change.Reason[0:ecsMaxReasonLength]
			req.Reason = &trimmed
		} else {
			req.Reason = &change.Reason
		}
	}
	stat := change.Status.String()
	if stat == "DEAD" {
		stat = "STOPPED"
	}
	if stat != "STOPPED" && stat != "RUNNING" {
		seelog.Infof("Not submitting unsupported upstream container state: %s", stat)
		return nil
	}
	req.Status = &stat
	if change.ExitCode != nil {
		exitCode := int64(*change.ExitCode)
		req.ExitCode = &exitCode
	}
	networkBindings := make([]*ecs.NetworkBinding, len(change.PortBindings))
	for i, binding := range change.PortBindings {
		hostPort := int64(binding.HostPort)
		containerPort := int64(binding.ContainerPort)
		bindIP := binding.BindIP
		protocol := binding.Protocol.String()
		networkBindings[i] = &ecs.NetworkBinding{
			BindIP:        &bindIP,
			ContainerPort: &containerPort,
			HostPort:      &hostPort,
			Protocol:      &protocol,
		}
	}
	req.NetworkBindings = networkBindings

	_, err := client.submitStateChangeClient.SubmitContainerStateChange(&req)
	if err != nil {
		seelog.Warnf("Could not submit container state change: [%s]: %v", change.String(), err)
		return err
	}
	return nil
}

func (client *APIECSClient) DiscoverPollEndpoint(containerInstanceArn string) (string, error) {
	resp, err := client.discoverPollEndpoint(containerInstanceArn)
	if err != nil {
		return "", err
	}

	return aws.StringValue(resp.Endpoint), nil
}

func (client *APIECSClient) DiscoverTelemetryEndpoint(containerInstanceArn string) (string, error) {
	resp, err := client.discoverPollEndpoint(containerInstanceArn)
	if err != nil {
		return "", err
	}
	if resp.TelemetryEndpoint == nil {
		return "", errors.New("No telemetry endpoint returned; nil")
	}

	return aws.StringValue(resp.TelemetryEndpoint), nil
}

func (client *APIECSClient) discoverPollEndpoint(containerInstanceArn string) (*ecs.DiscoverPollEndpointOutput, error) {
	// Try getting an entry from the cache
	cachedEndpoint, found := client.pollEndpoinCache.Get(containerInstanceArn)
	if found {
		// Cache hit. Return the output.
		if output, ok := cachedEndpoint.(*ecs.DiscoverPollEndpointOutput); ok {
			return output, nil
		}
	}

	// Cache miss, invoke the ECS DiscoverPollEndpoint API.
	seelog.Debugf("Invoking DiscoverPollEndpoint for '%s'", containerInstanceArn)
	output, err := client.standardClient.DiscoverPollEndpoint(&ecs.DiscoverPollEndpointInput{
		ContainerInstance: &containerInstanceArn,
		Cluster:           &client.config.Cluster,
	})
	if err != nil {
		return nil, err
	}

	// Cache the response from ECS.
	client.pollEndpoinCache.Set(containerInstanceArn, output)
	return output, nil
}<|MERGE_RESOLUTION|>--- conflicted
+++ resolved
@@ -171,12 +171,8 @@
 		registrationAttributes = append(registrationAttributes, attribute)
 	}
 	registerRequest.Attributes = registrationAttributes
-<<<<<<< HEAD
-=======
+	iidRetrieved := true
 	instanceIdentityDoc, err := client.ec2metadata.GetDynamicData(ec2.InstanceIdentityDocumentResource)
->>>>>>> baf952b2
-	iidRetrieved := true
-	instanceIdentityDoc, err := client.ec2metadata.ReadResource(ec2.InstanceIdentityDocumentResource)
 	if err != nil {
 		seelog.Errorf("Unable to get instance identity document: %v", err)
 		iidRetrieved = false
@@ -186,11 +182,7 @@
 
 	instanceIdentitySignature := ""
 	if iidRetrieved {
-<<<<<<< HEAD
-		instanceIdentitySignature, err = client.ec2metadata.ReadResource(ec2.InstanceIdentityDocumentSignatureResource)
-=======
 		instanceIdentitySignature, err = client.ec2metadata.GetDynamicData(ec2.InstanceIdentityDocumentSignatureResource)
->>>>>>> baf952b2
 		if err != nil {
 			seelog.Errorf("Unable to get instance identity signature: %v", err)
 		}
