--- conflicted
+++ resolved
@@ -11145,19 +11145,19 @@
 )
 
 const (
-<<<<<<< HEAD
 	// ScopeTask is a Scope enum value
 	ScopeTask = "task"
 
 	// ScopeShared is a Scope enum value
 	ScopeShared = "shared"
-=======
+)
+
+const (
 	// SchedulingStrategyReplica is a SchedulingStrategy enum value
 	SchedulingStrategyReplica = "REPLICA"
 
 	// SchedulingStrategyDaemon is a SchedulingStrategy enum value
 	SchedulingStrategyDaemon = "DAEMON"
->>>>>>> 93367af6
 )
 
 const (
