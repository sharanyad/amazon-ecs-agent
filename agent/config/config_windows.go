// +build windows
// Copyright 2014-2017 Amazon.com, Inc. or its affiliates. All Rights Reserved.
//
// Licensed under the Apache License, Version 2.0 (the "License"). You may
// not use this file except in compliance with the License. A copy of the
// License is located at
//
//	http://aws.amazon.com/apache2.0/
//
// or in the "license" file accompanying this file. This file is distributed
// on an "AS IS" BASIS, WITHOUT WARRANTIES OR CONDITIONS OF ANY KIND, either
// express or implied. See the License for the specific language governing
// permissions and limitations under the License.

package config

import (
	"os"
	"path/filepath"

	"github.com/aws/amazon-ecs-agent/agent/engine/dockerclient"
	"github.com/aws/amazon-ecs-agent/agent/utils"
)

const (
	defaultCredentialsAuditLogFile = `log\audit.log`
	// When using IAM roles for tasks on Windows, the credential proxy consumes port 80
	httpPort = 80
	// Remote Desktop / Terminal Services
	rdpPort = 3389
	// RPC client
	rpcPort = 135
	// Server Message Block (SMB) over TCP
	smbPort = 445
	// Windows Remote Management (WinRM) listener
	winRMPort = 5985
	// DNS client
	dnsPort = 53
	// NetBIOS over TCP/IP
	netBIOSPort = 139
)

// DefaultConfig returns the default configuration for Windows
func DefaultConfig() Config {
	programData := utils.DefaultIfBlank(os.Getenv("ProgramData"), `C:\ProgramData`)
	ecsRoot := filepath.Join(programData, "Amazon", "ECS")
	return Config{
		DockerEndpoint: "npipe:////./pipe/docker_engine",
		ReservedPorts: []uint16{
			DockerReservedPort,
			DockerReservedSSLPort,
			AgentIntrospectionPort,
			AgentCredentialsPort,
			rdpPort,
			rpcPort,
			smbPort,
			winRMPort,
			dnsPort,
			netBIOSPort,
		},
		ReservedPortsUDP: []uint16{},
		DataDir:          filepath.Join(ecsRoot, "data"),
		// DisableMetrics is set to true on Windows as docker stats does not work
		DisableMetrics:              true,
		ReservedMemory:              0,
		AvailableLoggingDrivers:     []dockerclient.LoggingDriver{dockerclient.JSONFileDriver},
		TaskCleanupWaitDuration:     DefaultTaskCleanupWaitDuration,
		DockerStopTimeout:           DefaultDockerStopTimeout,
		CredentialsAuditLogFile:     filepath.Join(ecsRoot, defaultCredentialsAuditLogFile),
		CredentialsAuditLogDisabled: false,
		ImageCleanupDisabled:        false,
		MinimumImageDeletionAge:     DefaultImageDeletionAge,
		ImageCleanupInterval:        DefaultImageCleanupTimeInterval,
		NumImagesToDeletePerCycle:   DefaultNumImagesToDeletePerCycle,
		TaskCPUMemLimit:             false,
	}
}

func (cfg *Config) platformOverrides() {
	// Enabling task IAM roles for Windows requires the credential proxy to run on port 80,
	// so we reserve this port by default when that happens.
	if cfg.TaskIAMRoleEnabled {
		if cfg.ReservedPorts == nil {
			cfg.ReservedPorts = []uint16{}
		}
		cfg.ReservedPorts = append(cfg.ReservedPorts, httpPort)
	}
<<<<<<< HEAD

	// ensure TaskResourceLimit is disabled
	config.TaskCPUMemLimit = false
=======
}

// platformString returns platform-specific config data that can be serialized
// to string for debugging
func (cfg *Config) platformString() string {
	return ""
>>>>>>> f58a47c9
}<|MERGE_RESOLUTION|>--- conflicted
+++ resolved
@@ -85,16 +85,13 @@
 		}
 		cfg.ReservedPorts = append(cfg.ReservedPorts, httpPort)
 	}
-<<<<<<< HEAD
 
 	// ensure TaskResourceLimit is disabled
 	config.TaskCPUMemLimit = false
-=======
 }
 
 // platformString returns platform-specific config data that can be serialized
 // to string for debugging
 func (cfg *Config) platformString() string {
 	return ""
->>>>>>> f58a47c9
 }