--- conflicted
+++ resolved
@@ -101,7 +101,6 @@
 				Protocol:      apicontainer.TransportProtocolTCP,
 			},
 		},
-<<<<<<< HEAD
 		VolumesUnsafe: []docker.Mount{
 			{
 				Name:        volName,
@@ -109,8 +108,6 @@
 				Destination: volDestination,
 			},
 		},
-=======
->>>>>>> 6d70cca4
 	}
 
 	containerNameToDockerContainer := map[string]*apicontainer.DockerContainer{
@@ -168,7 +165,6 @@
 				Protocol:      apicontainer.TransportProtocolTCP,
 			},
 		},
-<<<<<<< HEAD
 		VolumesUnsafe: []docker.Mount{
 			{
 				Name:        volName,
@@ -176,8 +172,6 @@
 				Destination: volDestination,
 			},
 		},
-=======
->>>>>>> 6d70cca4
 	}
 
 	dockerContainer := &apicontainer.DockerContainer{
